--- conflicted
+++ resolved
@@ -9,16 +9,9 @@
 __email__ = "srivastava.89@osu.edu"
 
 
-<<<<<<< HEAD
 class Transition(Parseable):
-    r"""
-    Base Transition class describes a spin transition between two energy states, where
+    r"""Base Transition class describes a spin transition between two energy states, where
     the energy states are described using the weakly coupled basis.
-=======
-class Transition(BaseModel):
-    r"""Base Transition class describes a spin transition between two energy states,
-    where the energy states are described using the weakly coupled basis.
->>>>>>> 135469a4
 
     .. math::
         |m_{i,0}, m_{i,1}, ... m_{i,N} \rangle \rightarrow
