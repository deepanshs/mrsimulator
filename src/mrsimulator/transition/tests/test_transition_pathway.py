# -*- coding: utf-8 -*-
from mrsimulator.transition.pathway import TransitionPathway

__author__ = "Deepansh Srivastava"
__email__ = "srivastava.89@osu.edu"


def test_transition_pathway():
    # set up
    a = {"initial": [0.5, 1.5], "final": [-0.5, 1.5]}
    b = {"initial": [0.5, -1.5], "final": [0.5, 1.5]}
    c = {"initial": [0.5, 0.5], "final": [-0.5, -0.5]}
    trans_path = TransitionPathway([a, b, c])

    assert trans_path[0].initial == [0.5, 1.5]
    assert trans_path[0].final == [-0.5, 1.5]

    assert trans_path[1].initial == [0.5, -1.5]
    assert trans_path[1].final == [0.5, 1.5]

    assert trans_path[2].initial == [0.5, 0.5]
    assert trans_path[2].final == [-0.5, -0.5]

<<<<<<< HEAD
    # to dict with unit
    assert trans_path.json() == [a, b, c]
    assert trans_path.dict() == [a, b, c]
=======
    assert trans_path.json() == {"pathway": [a, b, c], "weight": 1}
>>>>>>> ca4d9045

    assert trans_path.tolist() == [
        0.5,
        1.5,
        -0.5,
        1.5,
        0.5,
        -1.5,
        0.5,
        1.5,
        0.5,
        0.5,
        -0.5,
        -0.5,
    ]

    string = " ⟶ ".join(
        ["|-0.5, 1.5⟩⟨0.5, 1.5|", "|0.5, 1.5⟩⟨0.5, -1.5|", "|-0.5, -0.5⟩⟨0.5, 0.5|"]
    )
    assert str(trans_path) == string + ", weight=(1+0j)"<|MERGE_RESOLUTION|>--- conflicted
+++ resolved
@@ -21,13 +21,7 @@
     assert trans_path[2].initial == [0.5, 0.5]
     assert trans_path[2].final == [-0.5, -0.5]
 
-<<<<<<< HEAD
-    # to dict with unit
-    assert trans_path.json() == [a, b, c]
-    assert trans_path.dict() == [a, b, c]
-=======
     assert trans_path.json() == {"pathway": [a, b, c], "weight": 1}
->>>>>>> ca4d9045
 
     assert trans_path.tolist() == [
         0.5,
