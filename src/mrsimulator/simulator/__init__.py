# -*- coding: utf-8 -*-
"""Base Simulator class."""
import json
from copy import deepcopy
from typing import List

import csdmpy as cp
import numpy as np
import pandas as pd
import psutil
from joblib import delayed
from joblib import Parallel
from mrsimulator import Site
from mrsimulator import SpinSystem
from mrsimulator.base_model import one_d_spectrum
from mrsimulator.method import Method
from mrsimulator.spin_system.isotope import Isotope
from mrsimulator.utils import flatten_dict
from mrsimulator.utils.abstract_list import AbstractList
from mrsimulator.utils.importer import import_json
from mrsimulator.utils.parseable import Parseable

from .config import ConfigSimulator

# from mrsimulator import __version__
# from IPython.display import JSON

__author__ = "Deepansh Srivastava"
__email__ = "srivastava.89@osu.edu"

__CPU_count__ = psutil.cpu_count()


class Simulator(Parseable):
    """
    The simulator class.

    Attributes
    ----------

    spin_systems: A list of :ref:`spin_sys_api` or equivalent dict objects (optional).
        A list of :ref:`spin_sys_api` or equivalent dict objects representing a
        collection of isolated NMR spin systems present within the sample. The default
        value is an empty list.

        Example
        -------

        >>> sim = Simulator()
        >>> sim.spin_systems = [
        ...     SpinSystem(sites=[Site(isotope='17O')], abundance=0.015),
        ...     SpinSystem(sites=[Site(isotope='1H')], abundance=1),
        ... ]

        >>> # or equivalently
        >>> sim.spin_systems = [
        ...     {'sites': [{'isotope': '17O'}], 'abundance': 0.015},
        ...     {'sites': [{'isotope': '1H'}], 'abundance': 1},
        ... ]

    methods: A list of :ref:`method_api` or equivalent dict objects (optional).
        A list of :ref:`method_api`  or equivalent dict objects representing an NMR
        methods. The default value is an empty list.

        Example
        -------

        >>> from mrsimulator.methods import BlochDecaySpectrum
        >>> from mrsimulator.methods import BlochDecayCTSpectrum
        >>> sim.methods = [
        ...     BlochDecaySpectrum(channels=['17O'], spectral_width=50000),
        ...     BlochDecayCTSpectrum(channels=['17O'])
        ... ]

    config: :ref:`config_api` object or equivalent dict object (optional).
        The :ref:`config_api` object is used to configure the simulation. The valid
        attributes of the ConfigSimulator object are

        - ``number_of_sidebands``,
        - ``integration_density``,
        - ``integration_volume``, and
        - ``decompose_spectrum``

        Example
        -------

        >>> from mrsimulator.simulator.config import ConfigSimulator
        >>> sim.config = ConfigSimulator(
        ...     number_of_sidebands=32,
        ...     integration_density=64,
        ...     integration_volume='hemisphere',
        ...     decompose_spectrum='spin_system',
        ... )

        >>> # or equivalently
        >>> sim.config = {
        ...     'number_of_sidebands': 32,
        ...     'integration_density': 64,
        ...     'integration_volume': 'hemisphere',
        ...     'decompose_spectrum': 'spin_system',
        ... }

        See :ref:`config_simulator` for details.

    name: str (optional).
        The name or id of the simulation or sample. The default value is None.

        Example
        -------

        >>> sim.name = '1H-17O'
        >>> sim.name
        '1H-17O'

    label: str (optional).
        The label for the simulation or sample. The default value is None.

        Example
        -------

        >>> sim.label = 'Test simulator'
        >>> sim.label
        'Test simulator'

    description: str (optional).
        A description of the simulation or sample. The default value is None.

        Example
        -------

        >>> sim.description = 'Simulation for sample 1'
        >>> sim.description
        'Simulation for sample 1'

    """

    spin_systems: List[SpinSystem] = []
    methods: List[Method] = []
    config: ConfigSimulator = ConfigSimulator()
    indexes = []

    class Config:
        validate_assignment = True

    @classmethod
    def parse_dict_with_units(cls, py_dict: dict):
        """
        Parse the physical quantity from a dictionary representation of the Simulator
        object, where the physical quantity is expressed as a string with a number and
        a unit.

        Args:
            dict py_dict: A required python dict object.

        Returns:
            A :ref:`simulator_api` object.

        Example
        -------

        >>> sim_py_dict = {
        ...     'config': {
        ...         'decompose_spectrum': 'none',
        ...         'integration_density': 70,
        ...         'integration_volume': 'octant',
        ...         'number_of_sidebands': 64
        ...     },
        ...     'spin_systems': [
        ...         {
        ...             'abundance': '100 %',
        ...             'sites': [{
        ...                 'isotope': '13C',
        ...                 'isotropic_chemical_shift': '20.0 ppm',
        ...                 'shielding_symmetric': {'eta': 0.5, 'zeta': '10.0 ppm'}
        ...             }]
        ...         },
        ...         {
        ...             'abundance': '100 %',
        ...             'sites': [{
        ...                 'isotope': '1H',
        ...                     'isotropic_chemical_shift': '-4.0 ppm',
        ...                     'shielding_symmetric': {'eta': 0.1, 'zeta': '2.1 ppm'}
        ...             }]
        ...         },
        ...         {
        ...             'abundance': '100 %',
        ...             'sites': [{
        ...                 'isotope': '27Al',
        ...                 'isotropic_chemical_shift': '120.0 ppm',
        ...                 'shielding_symmetric': {'eta': 0.1, 'zeta': '2.1 ppm'}
        ...             }]
        ...         }
        ...     ]
        ... }
        >>> sim = Simulator.parse_dict_with_units(sim_py_dict)
        >>> len(sim.spin_systems)
        3
        """
        py_copy_dict = deepcopy(py_dict)

        if "spin_systems" in py_copy_dict:
            spin_sys = py_copy_dict["spin_systems"]
            spin_sys = [SpinSystem.parse_dict_with_units(obj) for obj in spin_sys]
            py_copy_dict["spin_systems"] = spin_sys

        if "methods" in py_copy_dict:
            methods = py_copy_dict["methods"]
            methods = [Method.parse_dict_with_units(obj) for obj in methods]
            py_copy_dict["methods"] = methods

        return Simulator(**py_copy_dict)

    def get_isotopes(self, spin_I: float = None, symbol: bool = False) -> list:
        """
        List of unique isotopes from the sites within the list of the spin systems
        corresponding to spin quantum number `I`. If `I` is None, a list of all unique
        isotopes is returned instead.

        Args:
            float spin_I: An optional spin quantum number. The valid input are the
                multiples of 0.5.
            bool symbol: If true, return a list of str with isotope symbols.

        Returns:
            A list of :ref:`isotope_api` objects.

        Example
        -------

        >>> sim.get_isotopes()
        [Isotope(symbol='13C'), Isotope(symbol='1H'), Isotope(symbol='27Al')]
        >>> sim.get_isotopes(symbol=True)
        ['13C', '1H', '27Al']

        >>> sim.get_isotopes(spin_I=0.5)
        [Isotope(symbol='13C'), Isotope(symbol='1H')]
        >>> sim.get_isotopes(spin_I=0.5, symbol=True)
        ['13C', '1H']

        >>> sim.get_isotopes(spin_I=1.5)
        []

        >>> sim.get_isotopes(spin_I=2.5)
        [Isotope(symbol='27Al')]
        >>> sim.get_isotopes(spin_I=2.5, symbol=True)
        ['27Al']
        """
        st = []
        for sys in self.spin_systems:
            st += sys.get_isotopes(spin_I, symbol=True)
        st = np.unique(st)
        if not symbol:
            return [Isotope(symbol=item) for item in st]
        return list(st)

<<<<<<< HEAD
=======
    def json(self, include_methods: bool = False, include_version: bool = False):
        """Parse the class object to a JSON compliant python dictionary object, where
        the attribute value with physical quantity is expressed as a string with a
        value and a unit.

        Args:
            bool include_methods: If True, the output dictionary will include the
                serialized method objects. The default value is False.
            bool include_version: If True, add a version key-value pair to the
                serialized output dictionary. The default is False.

        Returns:
            A Dict object.

        Example
        -------

        >>> pprint(sim.json())
        {'config': {'decompose_spectrum': 'none',
                    'integration_density': 70,
                    'integration_volume': 'octant',
                    'number_of_sidebands': 64},
         'spin_systems': [{'abundance': '100.0 %',
                           'sites': [{'isotope': '13C',
                                      'isotropic_chemical_shift': '20.0 ppm',
                                      'shielding_symmetric': {'eta': 0.5,
                                                              'zeta': '10.0 ppm'}}]},
                          {'abundance': '100.0 %',
                           'sites': [{'isotope': '1H',
                                      'isotropic_chemical_shift': '-4.0 ppm',
                                      'shielding_symmetric': {'eta': 0.1,
                                                              'zeta': '2.1 ppm'}}]},
                          {'abundance': '100.0 %',
                           'sites': [{'isotope': '27Al',
                                      'isotropic_chemical_shift': '120.0 ppm',
                                      'shielding_symmetric': {'eta': 0.1,
                                                              'zeta': '2.1 ppm'}}]}]}
        """
        sim = {}
        sim["name"] = self.name
        sim["description"] = self.description
        sim["label"] = self.label
        sim["spin_systems"] = [_.json() for _ in self.spin_systems]
        sim["methods"] = [_.json() for _ in self.methods] if include_methods else None
        sim["config"] = self.config.dict()
        sim["version"] = __version__ if include_version else None

        _ = [sim.pop(k) for k in [k for k in sim.keys() if sim[k] is None]]
        return sim

    def reduced_dict(self, exclude=["property_units", "indexes"]) -> dict:
        """Returns a reduced dictionary representation of the class object by removing
        all key-value pair corresponding to keys listed in the `exclude` argument, and
        keys with value as None.

        Args:
            list exclude: A list of keys to exclude from the dictionary.
        Return: A dict.
        """
        return _reduce_dict(self.dict(), exclude)

    # def pretty(self):
    #     return JSON(self.json(include_methods=True, include_version=True))

>>>>>>> ed061c76
    def load_spin_systems(self, filename: str):
        """
        Load a list of spin systems from the given JSON serialized file.

        See an
        `example <https://raw.githubusercontent.com/DeepanshS/mrsimulator-examples/
        master/spin_systems_v0.3.json>`_ of a JSON serialized file. For details, refer
        to the :ref:`load_spin_systems` section of this documentation.

        Args:
            str filename: A local or remote address to a JSON serialized file.

        Example
        -------

        >>> sim.load_spin_systems(filename) # doctest:+SKIP
        """
        contents = import_json(filename)
        self.spin_systems = [SpinSystem.parse_dict_with_units(obj) for obj in contents]

    def export_spin_systems(self, filename: str):
        """
        Export a list of spin systems to a JSON serialized file.

        See an
        `example <https://raw.githubusercontent.com/DeepanshS/mrsimulator-examples/
        master/spin_systems_v0.3.json>`_ of a JSON serialized file. For details, refer
        to the :ref:`load_spin_systems` section.

        Args:
            str filename: A filename of the serialized file.

        Example
        -------

        >>> sim.export_spin_systems(filename) # doctest:+SKIP
        """
        spin_sys = [SpinSystem.json(obj) for obj in self.spin_systems]
        with open(filename, "w", encoding="utf8") as outfile:
            json.dump(
                spin_sys, outfile, ensure_ascii=False, sort_keys=False, allow_nan=False
            )

    def run(
        self,
        method_index: list = None,
        n_jobs: int = 1,
        pack_as_csdm: bool = True,
        **kwargs,
    ):
        """Run the simulation and compute spectrum.

        Args:
            method_index: An integer or a list of integers. If provided, only the
                simulations corresponding to the methods at the given index/indexes
                will be computed. The default is None, `i.e.`, the simulation for
                all method will be computed.
            bool pack_as_csdm: If true, the simulation results are stored as a
                `CSDM <https://csdmpy.readthedocs.io/en/stable/api/CSDM.html>`_ object,
                otherwise, as a `ndarray
                <https://numpy.org/doc/1.18/reference/generated/numpy.ndarray.html>`_
                object.
                The simulations are stored as the value of the
                :attr:`~mrsimulator.Method.simulation` attribute of the corresponding
                method.

        Example
        -------

        >>> sim.run() # doctest:+SKIP
        """
        verbose = 0
        if method_index is None:
            method_index = np.arange(len(self.methods))
        elif isinstance(method_index, int):
            method_index = [method_index]
        for index in method_index:
            method = self.methods[index]
            spin_sys = get_chunks(self.spin_systems, n_jobs)
            kwargs_dict = self.config.get_int_dict()
            jobs = (
                delayed(one_d_spectrum)(
                    method=method, spin_systems=sys, **kwargs_dict, **kwargs
                )
                for sys in spin_sys
            )
            amp = Parallel(
                n_jobs=n_jobs,
                verbose=verbose,
                backend="loky",
                # **{
                #     "backend": {
                #         "threads": "threading",
                #         "processes": "multithreading",
                #         None: None,
                #     }["threads"]
                # },
            )(jobs)

            # self.indexes.append(indexes)

            gyromagnetic_ratio = method.channels[0].gyromagnetic_ratio
            B0 = method.spectral_dimensions[0].events[0].magnetic_flux_density
            origin_offset = np.abs(B0 * gyromagnetic_ratio * 1e6)
            for seq in method.spectral_dimensions:
                seq.origin_offset = origin_offset

            if isinstance(amp[0], list):
                simulated_data = []
                for item in amp:
                    simulated_data += item
            if isinstance(amp[0], np.ndarray):
                simulated_data = [np.asarray(amp).sum(axis=0)]

            method.simulation = (
                self._as_csdm_object(simulated_data, method)
                if pack_as_csdm
                else np.asarray(simulated_data)
            )

    def save(self, filename: str, with_units: bool = True):
        """Serialize the simulator object to a JSON file.

        Args:
            bool with_units: If true, the attribute values are serialized as physical
                quantities expressed as a string with a value and a unit. If false,
                the attribute values are serialized as floats.
            str filename: The filename of the serialized file.

        Example
        -------

        >>> sim.save('filename') # doctest: +SKIP
        """
<<<<<<< HEAD
        if not with_units:
            with open(filename, "w", encoding="utf8") as outfile:
                json.dump(
                    self.json(units=False),
                    outfile,
                    ensure_ascii=False,
                    sort_keys=False,
                    allow_nan=False,
                )
            return

        with open(filename, "w", encoding="utf8") as outfile:
            json.dump(
                self.json(),
                outfile,
                ensure_ascii=False,
                sort_keys=False,
                allow_nan=False,
=======
        sim = self.json(True, True) if with_units else self.reduced_dict()
        with open(filename, "w", encoding="utf8") as outfile:
            json.dump(
                sim, outfile, ensure_ascii=False, sort_keys=False, allow_nan=False
>>>>>>> ed061c76
            )

    @classmethod
    def load(cls, filename: str, parse_units: bool = True):
        """Load the :class:`~mrsimulator.Simulator` object from a JSON file by parsing.

        Args:
            bool parse_units: If true, parse the attribute values from the serialized
                file for physical quantities, expressed as a string with a value and a
                unit.
            str filename: The filename of a JSON serialized mrsimulator file.

        Returns:
            A :class:`~mrsimulator.Simulator` object.

        Example
        -------

        >>> sim_1 = sim.load('filename') # doctest: +SKIP

        .. seealso::
            :ref:`load_spin_systems`
        """
        val = import_json(filename)
        return Simulator.parse(val, parse_units)

    @classmethod
    def parse(cls, py_dict: dict, parse_units: bool = True):
        """Parse a dictionary for Simulator object.

        Args:
            dict py_dict: Dictionary object.
            bool parse_units: It true, parse quantity from string.
        """
        return (
            Simulator.parse_dict_with_units(py_dict)
            if parse_units
            else Simulator(**py_dict)
        )

    def sites(self):
        """Unique sites within the Simulator object as a list of Site objects.

        Returns:
            A :ref:`sites_api` object.

        Example
        -------

        >>> sites = sim.sites() # doctest: +SKIP
        """
        unique_sites = []
        for sys in self.spin_systems:
            for site in sys.sites:
                if site not in unique_sites:
                    unique_sites.append(site)

        return Sites(unique_sites)

    def _as_csdm_object(self, data: np.ndarray, method: Method) -> cp.CSDM:
        """
        Converts the simulation data from the given method to a CSDM object. Read
        `csdmpy <https://csdmpy.readthedocs.io/en/stable/>`_ for details

        Return:
            A CSDM object.
        """
        new = cp.new()
        for dimension in method.spectral_dimensions[::-1]:
            new.add_dimension(dimension.to_csdm_dimension())
            if new.x[-1].origin_offset != 0:
                new.x[-1].to("ppm", "nmr_frequency_ratio")

        dependent_variable = {
            "type": "internal",
            "quantity_type": "scalar",
            "numeric_type": "float64",
        }
        for index, datum in enumerate(data):
            if len(datum) == 0:
                continue

            dependent_variable["components"] = [datum]
            if self.config.decompose_spectrum == "spin_system":
                self._update_name_description_application(dependent_variable, index)

            new.add_dependent_variable(dependent_variable)
            new.y[-1].encoding = "base64"
        return new

    def _update_name_description_application(self, obj, index):
        """Update the name and description of the dependent variable attributes
        using fields from the spin system."""
        if self.spin_systems == []:
            return
        label = self.spin_systems[index].label
        if label not in ["", None]:
            obj.update({"components_label": [label]})

        name = self.spin_systems[index].name
        name = name if name not in ["", None] else f"spin system {index}"
        obj.update({"name": name})

        description = self.spin_systems[index].description
        if description not in ["", None]:
            obj.update({"description": description})

        obj["application"] = {
            "com.github.DeepanshS.mrsimulator": {
                "spin_systems": [self.spin_systems[index].json()]
            }
        }


class Sites(AbstractList):
    """A list of unique :ref:`site_api` objects within a simulator object."""

    def __init__(self, data=[]):
        super().__init__(data)
        euler = ["alpha", "beta", "gamma"]
        self.site_labels = [
            "name",
            "label",
            "description",
            "isotope",
            "isotropic_chemical_shift",
            *[f"shielding_symmetric.{_}" for _ in ["zeta", "eta", *euler]],
            *[f"quadrupolar.{_}" for _ in ["Cq", "eta", *euler]],
        ]

    def __setitem__(self, index, item):
        """Set an item to the list at index"""
        if isinstance(item, Site):
            self._list[index] = item
        elif isinstance(item, dict):
            self._list[index] = Site(**item)
        else:
            raise ValueError("Only object of type Site is allowed.")

    def to_pd(self):
        """Return sites as a pandas dataframe."""
        row = {item: [] for item in self.site_labels}
        sites = [item.json() for item in self._list]
        for site in sites:
            site_ = flatten_dict(site)
            keys = site_.keys()
            for item in self.site_labels:
                val = None if item not in keys else site_[item]
                row[item].append(val)

        row_len = len(row["name"])
        nones = [None] * row_len
        for item in self.site_labels:
            if row[item] == nones:
                row.pop(item)

        return pd.DataFrame(row)


def get_chunks(items_list, n_jobs):
    """Return the chucks of into list into roughly n_jobs equal chunks

    Args:
        (list) items_list: The input list to divide into n_jobs chunks.
        (int) n_jobs: Number of chunks of input list.
    """
    if n_jobs < 0:
        n_jobs += __CPU_count__ + 1
    list_len = len(items_list)
    n_blocks, n_left = list_len // n_jobs, list_len % n_jobs

    chunks = [0] + [n_blocks] * n_jobs
    for i in range(n_left):
        chunks[i + 1] += 1

    for i in range(1, n_jobs + 1):
        chunks[i] += chunks[i - 1]
    slices = [slice(chunks[i], chunks[i + 1], None) for i in range(n_jobs)]
    return [items_list[item] for item in slices]<|MERGE_RESOLUTION|>--- conflicted
+++ resolved
@@ -22,7 +22,6 @@
 
 from .config import ConfigSimulator
 
-# from mrsimulator import __version__
 # from IPython.display import JSON
 
 __author__ = "Deepansh Srivastava"
@@ -253,73 +252,9 @@
             return [Isotope(symbol=item) for item in st]
         return list(st)
 
-<<<<<<< HEAD
-=======
-    def json(self, include_methods: bool = False, include_version: bool = False):
-        """Parse the class object to a JSON compliant python dictionary object, where
-        the attribute value with physical quantity is expressed as a string with a
-        value and a unit.
-
-        Args:
-            bool include_methods: If True, the output dictionary will include the
-                serialized method objects. The default value is False.
-            bool include_version: If True, add a version key-value pair to the
-                serialized output dictionary. The default is False.
-
-        Returns:
-            A Dict object.
-
-        Example
-        -------
-
-        >>> pprint(sim.json())
-        {'config': {'decompose_spectrum': 'none',
-                    'integration_density': 70,
-                    'integration_volume': 'octant',
-                    'number_of_sidebands': 64},
-         'spin_systems': [{'abundance': '100.0 %',
-                           'sites': [{'isotope': '13C',
-                                      'isotropic_chemical_shift': '20.0 ppm',
-                                      'shielding_symmetric': {'eta': 0.5,
-                                                              'zeta': '10.0 ppm'}}]},
-                          {'abundance': '100.0 %',
-                           'sites': [{'isotope': '1H',
-                                      'isotropic_chemical_shift': '-4.0 ppm',
-                                      'shielding_symmetric': {'eta': 0.1,
-                                                              'zeta': '2.1 ppm'}}]},
-                          {'abundance': '100.0 %',
-                           'sites': [{'isotope': '27Al',
-                                      'isotropic_chemical_shift': '120.0 ppm',
-                                      'shielding_symmetric': {'eta': 0.1,
-                                                              'zeta': '2.1 ppm'}}]}]}
-        """
-        sim = {}
-        sim["name"] = self.name
-        sim["description"] = self.description
-        sim["label"] = self.label
-        sim["spin_systems"] = [_.json() for _ in self.spin_systems]
-        sim["methods"] = [_.json() for _ in self.methods] if include_methods else None
-        sim["config"] = self.config.dict()
-        sim["version"] = __version__ if include_version else None
-
-        _ = [sim.pop(k) for k in [k for k in sim.keys() if sim[k] is None]]
-        return sim
-
-    def reduced_dict(self, exclude=["property_units", "indexes"]) -> dict:
-        """Returns a reduced dictionary representation of the class object by removing
-        all key-value pair corresponding to keys listed in the `exclude` argument, and
-        keys with value as None.
-
-        Args:
-            list exclude: A list of keys to exclude from the dictionary.
-        Return: A dict.
-        """
-        return _reduce_dict(self.dict(), exclude)
-
     # def pretty(self):
     #     return JSON(self.json(include_methods=True, include_version=True))
 
->>>>>>> ed061c76
     def load_spin_systems(self, filename: str):
         """
         Load a list of spin systems from the given JSON serialized file.
@@ -454,31 +389,10 @@
 
         >>> sim.save('filename') # doctest: +SKIP
         """
-<<<<<<< HEAD
-        if not with_units:
-            with open(filename, "w", encoding="utf8") as outfile:
-                json.dump(
-                    self.json(units=False),
-                    outfile,
-                    ensure_ascii=False,
-                    sort_keys=False,
-                    allow_nan=False,
-                )
-            return
-
-        with open(filename, "w", encoding="utf8") as outfile:
-            json.dump(
-                self.json(),
-                outfile,
-                ensure_ascii=False,
-                sort_keys=False,
-                allow_nan=False,
-=======
-        sim = self.json(True, True) if with_units else self.reduced_dict()
+        sim = self.json(units=with_units)
         with open(filename, "w", encoding="utf8") as outfile:
             json.dump(
                 sim, outfile, ensure_ascii=False, sort_keys=False, allow_nan=False
->>>>>>> ed061c76
             )
 
     @classmethod
