--- conflicted
+++ resolved
@@ -134,22 +134,6 @@
 
     class Config:
         validate_assignment = True
-<<<<<<< HEAD
-        arbitrary_types_allowed = True
-
-    def __eq__(self, other):
-        check = [
-            isinstance(other, Simulator),
-            self.name == other.name,
-            self.description == other.description,
-            self.spin_systems == other.spin_systems,
-            self.methods == other.methods,
-            self.config == other.config,
-        ]
-        if np.all(check):
-            return True
-        return False
-=======
 
     @classmethod
     def parse_dict_with_units(cls, py_dict):
@@ -218,7 +202,6 @@
             py_copy_dict["methods"] = methods
 
         return Simulator(**py_copy_dict)
->>>>>>> 6dc8c9a1
 
     def get_isotopes(self, spin_I=None) -> set:
         """
