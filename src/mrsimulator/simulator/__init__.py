# -*- coding: utf-8 -*-
"""Base Simulator class."""
import json
from copy import deepcopy
from typing import List

import csdmpy as cp
import numpy as np
import pandas as pd
import psutil
from joblib import delayed
from joblib import Parallel
from mrsimulator import Site
from mrsimulator import SpinSystem
from mrsimulator.base_model import one_d_spectrum
from mrsimulator.method import Method
from mrsimulator.spin_system.isotope import Isotope
from mrsimulator.utils import flatten_dict
from mrsimulator.utils.abstract_list import AbstractList
from mrsimulator.utils.importer import import_json
from mrsimulator.utils.parseable import Parseable

from .config import ConfigSimulator

__author__ = "Deepansh Srivastava"
__email__ = "srivastava.89@osu.edu"

__CPU_count__ = psutil.cpu_count()


<<<<<<< HEAD
class Simulator(Parseable):
    """
    The simulator class.
=======

class Simulator(BaseModel):
    """The simulator class.
>>>>>>> 135469a4

    Attributes
    ----------

    spin_systems: A list of :ref:`spin_sys_api` or equivalent dict objects (optional).
        A list of :ref:`spin_sys_api` or equivalent dict objects representing a
        collection of isolated NMR spin systems present within the sample. The default
        value is an empty list.

        Example
        -------

        >>> sim = Simulator()
        >>> sim.spin_systems = [
        ...     SpinSystem(sites=[Site(isotope='17O')], abundance=0.015),
        ...     SpinSystem(sites=[Site(isotope='1H')], abundance=1),
        ... ]

        >>> # or equivalently
        >>> sim.spin_systems = [
        ...     {'sites': [{'isotope': '17O'}], 'abundance': 0.015},
        ...     {'sites': [{'isotope': '1H'}], 'abundance': 1},
        ... ]

    methods: A list of :ref:`method_api` or equivalent dict objects (optional).
        A list of :ref:`method_api`  or equivalent dict objects representing an NMR
        methods. The default value is an empty list.

        Example
        -------

        >>> from mrsimulator.methods import BlochDecaySpectrum
        >>> from mrsimulator.methods import BlochDecayCTSpectrum
        >>> sim.methods = [
        ...     BlochDecaySpectrum(channels=['17O'], spectral_width=50000),
        ...     BlochDecayCTSpectrum(channels=['17O'])
        ... ]

    config: :ref:`config_api` object or equivalent dict object (optional).
        The :ref:`config_api` object is used to configure the simulation. The valid
        attributes of the ConfigSimulator object are

        - ``number_of_sidebands``,
        - ``integration_density``,
        - ``integration_volume``, and
        - ``decompose_spectrum``

        Example
        -------

        >>> from mrsimulator.simulator.config import ConfigSimulator
        >>> sim.config = ConfigSimulator(
        ...     number_of_sidebands=32,
        ...     integration_density=64,
        ...     integration_volume='hemisphere',
        ...     decompose_spectrum='spin_system',
        ... )

        >>> # or equivalently
        >>> sim.config = {
        ...     'number_of_sidebands': 32,
        ...     'integration_density': 64,
        ...     'integration_volume': 'hemisphere',
        ...     'decompose_spectrum': 'spin_system',
        ... }

        See :ref:`config_simulator` for details.

    name: str (optional).
        The name or id of the simulation or sample. The default value is None.

        Example
        -------

        >>> sim.name = '1H-17O'
        >>> sim.name
        '1H-17O'

    label: str (optional).
        The label for the simulation or sample. The default value is None.

        Example
        -------

        >>> sim.label = 'Test simulator'
        >>> sim.label
        'Test simulator'

    description: str (optional).
        A description of the simulation or sample. The default value is None.

        Example
        -------

        >>> sim.description = 'Simulation for sample 1'
        >>> sim.description
        'Simulation for sample 1'

    """

    spin_systems: List[SpinSystem] = []
    methods: List[Method] = []
    config: ConfigSimulator = ConfigSimulator()
    indexes = []

    class Config:
        validate_assignment = True

    @classmethod
    def parse_dict_with_units(cls, py_dict: dict):
        """Parse the physical quantity from a dictionary representation of the Simulator
        object, where the physical quantity is expressed as a string with a number and
        a unit.

        Args:
            dict py_dict: A required python dict object.

        Returns:
            A :ref:`simulator_api` object.

        Example
        -------

        >>> sim_py_dict = {
        ...     'config': {
        ...         'decompose_spectrum': 'none',
        ...         'integration_density': 70,
        ...         'integration_volume': 'octant',
        ...         'number_of_sidebands': 64
        ...     },
        ...     'spin_systems': [
        ...         {
        ...             'abundance': '100 %',
        ...             'sites': [{
        ...                 'isotope': '13C',
        ...                 'isotropic_chemical_shift': '20.0 ppm',
        ...                 'shielding_symmetric': {'eta': 0.5, 'zeta': '10.0 ppm'}
        ...             }]
        ...         },
        ...         {
        ...             'abundance': '100 %',
        ...             'sites': [{
        ...                 'isotope': '1H',
        ...                     'isotropic_chemical_shift': '-4.0 ppm',
        ...                     'shielding_symmetric': {'eta': 0.1, 'zeta': '2.1 ppm'}
        ...             }]
        ...         },
        ...         {
        ...             'abundance': '100 %',
        ...             'sites': [{
        ...                 'isotope': '27Al',
        ...                 'isotropic_chemical_shift': '120.0 ppm',
        ...                 'shielding_symmetric': {'eta': 0.1, 'zeta': '2.1 ppm'}
        ...             }]
        ...         }
        ...     ]
        ... }
        >>> sim = Simulator.parse_dict_with_units(sim_py_dict)
        >>> len(sim.spin_systems)
        3
        """
        py_copy_dict = deepcopy(py_dict)

        if "spin_systems" in py_copy_dict:
            spin_sys = py_copy_dict["spin_systems"]
            spin_sys = [SpinSystem.parse_dict_with_units(obj) for obj in spin_sys]
            py_copy_dict["spin_systems"] = spin_sys

        if "methods" in py_copy_dict:
            methods = py_copy_dict["methods"]
            methods = [Method.parse_dict_with_units(obj) for obj in methods]
            py_copy_dict["methods"] = methods

        return Simulator(**py_copy_dict)

    def get_isotopes(self, spin_I: float = None, symbol: bool = False) -> list:
        """List of unique isotopes from the sites within the list of the spin systems
        corresponding to spin quantum number `I`. If `I` is None, a list of all unique
        isotopes is returned instead.

        Args:
            float spin_I: An optional spin quantum number. The valid input are the
                multiples of 0.5.
            bool symbol: If true, return a list of str with isotope symbols.

        Returns:
            A list of :ref:`isotope_api` objects.

        Example
        -------

        >>> sim.get_isotopes()
        [Isotope(symbol='13C'), Isotope(symbol='1H'), Isotope(symbol='27Al')]
        >>> sim.get_isotopes(symbol=True)
        ['13C', '1H', '27Al']

        >>> sim.get_isotopes(spin_I=0.5)
        [Isotope(symbol='13C'), Isotope(symbol='1H')]
        >>> sim.get_isotopes(spin_I=0.5, symbol=True)
        ['13C', '1H']

        >>> sim.get_isotopes(spin_I=1.5)
        []

        >>> sim.get_isotopes(spin_I=2.5)
        [Isotope(symbol='27Al')]
        >>> sim.get_isotopes(spin_I=2.5, symbol=True)
        ['27Al']
        """
        st = []
        for sys in self.spin_systems:
            st += sys.get_isotopes(spin_I, symbol=True)
        st = np.unique(st)
        if not symbol:
            return [Isotope(symbol=item) for item in st]
        return list(st)

    # def pretty(self):
    #     return JSON(self.json(include_methods=True, include_version=True))

    def load_spin_systems(self, filename: str):
        """Load a list of spin systems from the given JSON serialized file.

        See an
        `example <https://raw.githubusercontent.com/DeepanshS/mrsimulator-examples/
        master/spin_systems_v0.3.json>`_ of a JSON serialized file. For details, refer
        to the :ref:`load_spin_systems` section of this documentation.

        Args:
            str filename: A local or remote address to a JSON serialized file.

        Example
        -------

        >>> sim.load_spin_systems(filename) # doctest:+SKIP
        """
        contents = import_json(filename)
        self.spin_systems = [SpinSystem.parse_dict_with_units(obj) for obj in contents]

    def export_spin_systems(self, filename: str):
        """Export a list of spin systems to a JSON serialized file.

        See an
        `example <https://raw.githubusercontent.com/DeepanshS/mrsimulator-examples/
        master/spin_systems_v0.3.json>`_ of a JSON serialized file. For details, refer
        to the :ref:`load_spin_systems` section.

        Args:
            str filename: A filename of the serialized file.

        Example
        -------

        >>> sim.export_spin_systems(filename) # doctest:+SKIP
        """
        spin_sys = [SpinSystem.json(obj) for obj in self.spin_systems]
        with open(filename, "w", encoding="utf8") as outfile:
            json.dump(
                spin_sys, outfile, ensure_ascii=False, sort_keys=False, allow_nan=False
            )

    def run(
        self,
        method_index: list = None,
        n_jobs: int = 1,
        pack_as_csdm: bool = True,
        **kwargs,
    ):
        """Run the simulation and compute spectrum.

        Args:
            method_index: An integer or a list of integers. If provided, only the
                simulations corresponding to the methods at the given index/indexes
                will be computed. The default is None, `i.e.`, the simulation for
                all method will be computed.
            bool pack_as_csdm: If true, the simulation results are stored as a
                `CSDM <https://csdmpy.readthedocs.io/en/stable/api/CSDM.html>`_ object,
                otherwise, as a `ndarray
                <https://numpy.org/doc/1.18/reference/generated/numpy.ndarray.html>`_
                object.
                The simulations are stored as the value of the
                :attr:`~mrsimulator.Method.simulation` attribute of the corresponding
                method.

        Example
        -------

        >>> sim.run() # doctest:+SKIP
        """
        verbose = 0
        if method_index is None:
            method_index = np.arange(len(self.methods))
        elif isinstance(method_index, int):
            method_index = [method_index]
        for index in method_index:
            method = self.methods[index]
            spin_sys = get_chunks(self.spin_systems, n_jobs)
            kwargs_dict = self.config.get_int_dict()
            jobs = (
                delayed(one_d_spectrum)(
                    method=method, spin_systems=sys, **kwargs_dict, **kwargs
                )
                for sys in spin_sys
            )
            amp = Parallel(
                n_jobs=n_jobs,
                verbose=verbose,
                backend="loky",
                # **{
                #     "backend": {
                #         "threads": "threading",
                #         "processes": "multithreading",
                #         None: None,
                #     }["threads"]
                # },
            )(jobs)

            # self.indexes.append(indexes)

            gyromagnetic_ratio = method.channels[0].gyromagnetic_ratio
            B0 = method.spectral_dimensions[0].events[0].magnetic_flux_density
            origin_offset = np.abs(B0 * gyromagnetic_ratio * 1e6)
            for seq in method.spectral_dimensions:
                seq.origin_offset = origin_offset

            if isinstance(amp[0], list):
                simulated_data = []
                for item in amp:
                    simulated_data += item
            if isinstance(amp[0], np.ndarray):
                simulated_data = [np.asarray(amp).sum(axis=0)]

            method.simulation = (
                self._as_csdm_object(simulated_data, method)
                if pack_as_csdm
                else np.asarray(simulated_data)
            )

    def save(self, filename: str, with_units: bool = True):
        """Serialize the simulator object to a JSON file.

        Args:
            bool with_units: If true, the attribute values are serialized as physical
                quantities expressed as a string with a value and a unit. If false,
                the attribute values are serialized as floats.
            str filename: The filename of the serialized file.

        Example
        -------

        >>> sim.save('filename') # doctest: +SKIP
        """
        sim = self.json(units=with_units)
        with open(filename, "w", encoding="utf8") as outfile:
            json.dump(
                sim, outfile, ensure_ascii=False, sort_keys=False, allow_nan=False
            )

    @classmethod
    def load(cls, filename: str, parse_units: bool = True):
        """Load the :class:`~mrsimulator.Simulator` object from a JSON file by parsing.

        Args:
            bool parse_units: If true, parse the attribute values from the serialized
                file for physical quantities, expressed as a string with a value and a
                unit.
            str filename: The filename of a JSON serialized mrsimulator file.

        Returns:
            A :class:`~mrsimulator.Simulator` object.

        Example
        -------

        >>> sim_1 = sim.load('filename') # doctest: +SKIP

        .. seealso::
            :ref:`load_spin_systems`
        """
        val = import_json(filename)
        return Simulator.parse(val, parse_units)

    @classmethod
    def parse(cls, py_dict: dict, parse_units: bool = True):
        """Parse a dictionary for Simulator object.

        Args:
            dict py_dict: Dictionary object.
            bool parse_units: It true, parse quantity from string.
        """
        return (
            Simulator.parse_dict_with_units(py_dict)
            if parse_units
            else Simulator(**py_dict)
        )

    def sites(self):
        """Unique sites within the Simulator object as a list of Site objects.

        Returns:
            A :ref:`sites_api` object.

        Example
        -------

        >>> sites = sim.sites() # doctest: +SKIP
        """
        unique_sites = []
        for sys in self.spin_systems:
            for site in sys.sites:
                if site not in unique_sites:
                    unique_sites.append(site)

        return Sites(unique_sites)

    def _as_csdm_object(self, data: np.ndarray, method: Method) -> cp.CSDM:
        """Converts the simulation data from the given method to a CSDM object. Read
        `csdmpy <https://csdmpy.readthedocs.io/en/stable/>`_ for details

        Return:
            A CSDM object.
        """
        dim = [sd.to_csdm_dimension() for sd in method.spectral_dimensions[::-1]]
        _ = [
            item.to("ppm", "nmr_frequency_ratio")
            for item in dim
            if item.origin_offset != 0
        ]

        dv = [
            {
                "type": "internal",
                "quantity_type": "scalar",
                "numeric_type": "float64",
                "components": [datum],
                **self._get_dv_metadata(index),
            }
            for index, datum in enumerate(data)
        ]

        return cp.CSDM(dimensions=dim, dependent_variables=dv)

    def _get_dv_metadata(self, index):
        """Update the name and description of the dependent variable attributes
        using fields from the spin system."""
        if self.config.decompose_spectrum != "spin_system":
            return {}

        if self.spin_systems == []:
            return {}

        obj = {}
        label = self.spin_systems[index].label
        if label not in ["", None]:
            obj["components_label"] = [label]

        name = self.spin_systems[index].name
        name = name if name not in ["", None] else f"spin system {index}"
        obj["name"] = name

        description = self.spin_systems[index].description
        if description not in ["", None]:
            obj["description"] = description

        obj["application"] = {
            "com.github.DeepanshS.mrsimulator": {
                "spin_systems": [self.spin_systems[index].json()]
            }
        }
        return obj


class Sites(AbstractList):
    """A list of unique :ref:`site_api` objects within a simulator object."""

    def __init__(self, data=[]):
        super().__init__(data)
        euler = ["alpha", "beta", "gamma"]
        self.site_labels = [
            "name",
            "label",
            "description",
            "isotope",
            "isotropic_chemical_shift",
            *[f"shielding_symmetric.{_}" for _ in ["zeta", "eta", *euler]],
            *[f"quadrupolar.{_}" for _ in ["Cq", "eta", *euler]],
        ]

    def __setitem__(self, index, item):
        """Set an item to the list at index"""
        if isinstance(item, Site):
            self._list[index] = item
        elif isinstance(item, dict):
            self._list[index] = Site(**item)
        else:
            raise ValueError("Only object of type Site is allowed.")

    def to_pd(self):
        """Return sites as a pandas dataframe."""
        row = {item: [] for item in self.site_labels}
        sites = [item.json() for item in self._list]
        for site in sites:
            site_ = flatten_dict(site)
            keys = site_.keys()
            for item in self.site_labels:
                val = None if item not in keys else site_[item]
                row[item].append(val)

        row_len = len(row["name"])
        nones = [None] * row_len
        for item in self.site_labels:
            if row[item] == nones:
                row.pop(item)

        return pd.DataFrame(row)


def get_chunks(items_list, n_jobs):
    """Return the chucks of into list into roughly n_jobs equal chunks

    Args:
        (list) items_list: The input list to divide into n_jobs chunks.
        (int) n_jobs: Number of chunks of input list.
    """
    if n_jobs < 0:
        n_jobs += __CPU_count__ + 1
    list_len = len(items_list)
    n_blocks, n_left = list_len // n_jobs, list_len % n_jobs

    chunks = [0] + [n_blocks] * n_jobs
    for i in range(n_left):
        chunks[i + 1] += 1

    for i in range(1, n_jobs + 1):
        chunks[i] += chunks[i - 1]
    slices = [slice(chunks[i], chunks[i + 1], None) for i in range(n_jobs)]
    return [items_list[item] for item in slices]<|MERGE_RESOLUTION|>--- conflicted
+++ resolved
@@ -28,15 +28,8 @@
 __CPU_count__ = psutil.cpu_count()
 
 
-<<<<<<< HEAD
 class Simulator(Parseable):
-    """
-    The simulator class.
-=======
-
-class Simulator(BaseModel):
     """The simulator class.
->>>>>>> 135469a4
 
     Attributes
     ----------
