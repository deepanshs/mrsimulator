# -*- coding: utf-8 -*-
"""Test for the base Simulator class."""
from random import randint

<<<<<<< HEAD
import csdmpy as cp
=======
>>>>>>> 7a6ff6b2
import numpy as np
import pytest
from mrsimulator import Coupling
from mrsimulator import Simulator
from mrsimulator import Site
from mrsimulator import SpinSystem
from mrsimulator.method.frequency_contrib import freq_default
from mrsimulator.methods import BlochDecaySpectrum
<<<<<<< HEAD
from mrsimulator.spin_system.tests.test_spin_systems import generate_isotopes
=======
from mrsimulator.simulator import __CPU_count__
from mrsimulator.simulator import get_chunks
from mrsimulator.simulator import Sites
from mrsimulator.utils.collection import single_site_system_generator

>>>>>>> 7a6ff6b2

__author__ = "Deepansh Srivastava"
__email__ = "srivastava.89@osu.edu"


def test_simulator_assignments():
    a = Simulator()
    assert a.spin_systems == []

    error = "value is not a valid list"
    with pytest.raises(Exception, match=f".*{error}.*"):
        a.spin_systems = ""

    with pytest.raises(Exception, match=f".*{error}.*"):
        a.methods = ""


def test_equality():
    a = Simulator()
    b = Simulator()
    assert a == b

    assert a != {}

    c = Simulator(spin_systems=[SpinSystem()], label="test")
    assert a != c

    result = {
        "label": "test",
        "spin_systems": [{"abundance": "100.0 %", "sites": []}],
        "config": {
            "decompose_spectrum": "none",
            "integration_density": 70,
            "integration_volume": "octant",
            "number_of_sidebands": 64,
        },
    }
    assert c.json(include_methods=True) == result

    assert c.reduced_dict() == {
        "label": "test",
        "spin_systems": [{"abundance": 100, "sites": []}],
        "methods": [],
        "config": {
            "number_of_sidebands": 64,
            "integration_volume": "octant",
            "integration_density": 70,
            "decompose_spectrum": "none",
        },
    }


def get_simulator():
    isotopes = ["19F", "31P", "2H", "6Li", "14N", "27Al", "25Mg", "45Sc", "87Sr"]
    sites = []
    for isotope in isotopes:
        for _ in range(randint(1, 3)):
            sites.append(Site(isotope=isotope))
    sim = Simulator()
    sim.spin_systems.append(SpinSystem(sites=sites))
    return sim


def test_get_isotopes():
    isotopes = ["14N", "19F", "25Mg", "27Al", "2H", "31P", "45Sc", "6Li", "87Sr"]
    sim = get_simulator()
    assert sim.get_isotopes() == generate_isotopes(isotopes)
    assert sim.get_isotopes(spin_I=0.5) == generate_isotopes(["19F", "31P"])
    assert sim.get_isotopes(spin_I=1) == generate_isotopes(["14N", "2H", "6Li"])
    assert sim.get_isotopes(spin_I=1.5) == []
    assert sim.get_isotopes(spin_I=2.5) == generate_isotopes(["25Mg", "27Al"])
    assert sim.get_isotopes(spin_I=3.5) == generate_isotopes(["45Sc"])
    assert sim.get_isotopes(spin_I=4.5) == generate_isotopes(["87Sr"])

    assert sim.get_isotopes(symbol=True) == isotopes
    assert sim.get_isotopes(spin_I=0.5, symbol=True) == ["19F", "31P"]
    assert sim.get_isotopes(spin_I=1, symbol=True) == ["14N", "2H", "6Li"]
    assert sim.get_isotopes(spin_I=1.5, symbol=True) == []
    assert sim.get_isotopes(spin_I=2.5, symbol=True) == ["25Mg", "27Al"]
    assert sim.get_isotopes(spin_I=3.5, symbol=True) == ["45Sc"]
    assert sim.get_isotopes(spin_I=4.5, symbol=True) == ["87Sr"]


def test_simulator_1():
    sim = Simulator()
    sim.spin_systems = [SpinSystem(sites=[Site(isotope="1H"), Site(isotope="23Na")])]
    sim.methods = [BlochDecaySpectrum()]
    sim.name = "test"
    sim.label = "test0"
    sim.description = "testing-testing 1.2.3"

    red_dict = sim.reduced_dict()
    _ = [item.pop("description") for item in red_dict["methods"]]

    assert red_dict == {
        "name": "test",
        "label": "test0",
        "description": "testing-testing 1.2.3",
        "spin_systems": [
            {
                "sites": [
                    {"isotope": "1H", "isotropic_chemical_shift": 0},
                    {"isotope": "23Na", "isotropic_chemical_shift": 0},
                ],
                "abundance": 100,
            }
        ],
        "methods": [
            {
                "channels": ["1H"],
                "name": "BlochDecaySpectrum",
                "spectral_dimensions": [
                    {
                        "count": 1024,
                        "events": [
                            {
                                "fraction": 1.0,
                                "freq_contrib": freq_default,
                                "magnetic_flux_density": 9.4,
                                "rotor_angle": 0.955316618,
                                "rotor_frequency": 0.0,
                                "transition_query": {"P": {"channel-1": [[-1]]}},
                            }
                        ],
                        "reference_offset": 0.0,
                        "spectral_width": 25000.0,
                    }
                ],
            }
        ],
        "config": {
            "decompose_spectrum": "none",
            "integration_density": 70,
            "integration_volume": "octant",
            "number_of_sidebands": 64,
        },
    }

    # save
    sim.save("test_sim_save.temp")
    sim_load = sim.load("test_sim_save.temp")

    assert sim_load.spin_systems == sim.spin_systems
    assert sim_load.methods == sim.methods
    assert sim_load.name == sim.name
    assert sim_load.description == sim.description
    assert sim_load == sim

    # without units
    sim.save("test_sim_save_no_unit.temp", with_units=False)
    sim_load = sim.load("test_sim_save_no_unit.temp", parse_units=False)
    assert sim_load == sim


<<<<<<< HEAD
def test_simulator_2():
    sim = Simulator()
    sim.spin_systems = [
        SpinSystem(
            sites=[Site(isotope="1H"), Site(isotope="23Na")],
            couplings=[Coupling(site_index=[0, 1], isotropic_j=15)],
        )
    ]
    sim.methods = [
        BlochDecaySpectrum(
            channel=["1H"],
            spectral_dimensions=[{"count": 10}],
            experiment=cp.as_csdm(np.arange(10)),
        )
    ]
    sim.name = "test"
    sim.label = "test0"
    sim.description = "testing-testing 1.2.3"

    sim.run()

    # save
    sim.save("test_sim_save.temp")
    sim_load = sim.load("test_sim_save.temp")

    sim_load_data = sim_load.methods[0].simulation
    sim_data = sim.methods[0].simulation
    sim_load_data._timestamp = ""
    assert sim_load_data.dict() == sim_data.dict()

    sim_load.methods[0].simulation = None
    sim.methods[0].simulation = None
    assert sim_load.spin_systems == sim.spin_systems
    assert sim_load.methods == sim.methods
    assert sim_load.name == sim.name
    assert sim_load.description == sim.description
=======
def test_sites():
    iso = [1.02, 2.12, 13.2, 5.2, 2.1, 1.2]
    zeta = [1.02, 2.12, 13.2, 5.2, 2.1, 1.2]
    eta = [0.1, 0.4, 0.3, 0.6, 0.9, 1.0]
    sites = [
        Site(
            isotope="13C",
            isotropic_chemical_shift=i,
            shielding_symmetric={"zeta": z, "eta": e},
        )
        for i, z, e in zip(iso, zeta, eta)
    ]
    sim = Simulator()
    sim.spin_systems = [SpinSystem(sites=[s]) for s in sites]
    r_sites = sim.sites()
    for i, site in enumerate(sites):
        assert r_sites[i] == site

    # test sites to pd
    sites_table = sim.sites().to_pd()

    assert list(sites_table["isotope"]) == ["13C"] * len(iso)
    assert list(sites_table["isotropic_chemical_shift"]) == [
        f"{i} ppm" if i is not None else None for i in iso
    ]
    assert list(sites_table["shielding_symmetric.zeta"]) == [
        f"{i} ppm" if i is not None else None for i in zeta
    ]
    assert list(sites_table["shielding_symmetric.eta"]) == [
        i if i is not None else None for i in eta
    ]

    # test Sites Class
    a = Sites([])

    site = Site(isotope="1H")
    a.append(site)
    assert a[0] == site

    site2 = Site(isotope="17O")
    a[0] = site2
    assert a[0] == site2

    site_dict = {"isotope": "13C"}
    a[0] = site_dict
    assert a[0] == Site(**site_dict)

    with pytest.raises(ValueError, match="Only object of type Site is allowed."):
        a[0] = ""


def test_sites_to_pandas_df():
    isotopes = ["29Si"] * 3 + ["17O"]
    shifts = [-89.0, -89.5, -87.8, 15.0]
    zeta = [59.8, 52.1, 69.4, 12.4]
    eta_n = [0.62, 0.68, 0.6, 0.5]
    Cq = [None, None, None, 5.3e6]
    eta_q = [None, None, None, 0.34]

    spin_systems = single_site_system_generator(
        isotopes=isotopes,
        isotropic_chemical_shifts=shifts,
        shielding_symmetric={"zeta": zeta, "eta": eta_n},
        quadrupolar={"Cq": Cq, "eta": eta_q},
        abundance=1,
    )

    sim = Simulator()
    sim.spin_systems = spin_systems
    pd_o = sim.sites().to_pd()

    assert list(pd_o["isotope"]) == isotopes
    assert list(pd_o["isotropic_chemical_shift"]) == [
        f"{i} ppm" if i is not None else None for i in shifts
    ]
    assert list(pd_o["shielding_symmetric.zeta"]) == [
        f"{i} ppm" if i is not None else None for i in zeta
    ]
    assert list(pd_o["shielding_symmetric.eta"]) == [
        i if i is not None else None for i in eta_n
    ]
    assert list(pd_o["quadrupolar.Cq"]) == [
        f"{i} Hz" if i is not None else None for i in Cq
    ]
    # assert list(pd_o["quadrupolar.eta"]) == [
    #     i if i is not None else None for i in eta_q
    # ]


def test_parallel_chunks():
    def check_chunks(items_list, n_jobs, block):
        chunks = get_chunks(items_list, n_jobs)
        final = get_blocks(block)
        assert chunks == final

    def get_blocks(indexes):
        lst = [np.arange(i) for i in indexes]
        sum_ = 0
        for i, item in enumerate(lst[1:]):
            sum_ += indexes[i]
            item += sum_
        return [item.tolist() for item in lst]

    items_list = np.arange(120).tolist()
    check_chunks(items_list, 3, [40, 40, 40])

    items_list = np.arange(130).tolist()
    check_chunks(items_list, 3, [44, 43, 43])

    items_list = np.arange(185).tolist()
    check_chunks(items_list, 6, [31, 31, 31, 31, 31, 30])

    items_list = np.arange(185).tolist()
    check_chunks(items_list, 8, [24, 23, 23, 23, 23, 23, 23, 23])

    items_list = np.arange(85).tolist()
    check_chunks(items_list, 8, [11, 11, 11, 11, 11, 10, 10, 10])

    div, rem = 85 // __CPU_count__, 85 % __CPU_count__
    lst = [div] * __CPU_count__
    for i in range(rem):
        lst[i] += 1
    items_list = np.arange(85).tolist()
    check_chunks(items_list, -1, lst)
>>>>>>> 7a6ff6b2
<|MERGE_RESOLUTION|>--- conflicted
+++ resolved
@@ -2,10 +2,7 @@
 """Test for the base Simulator class."""
 from random import randint
 
-<<<<<<< HEAD
 import csdmpy as cp
-=======
->>>>>>> 7a6ff6b2
 import numpy as np
 import pytest
 from mrsimulator import Coupling
@@ -14,15 +11,12 @@
 from mrsimulator import SpinSystem
 from mrsimulator.method.frequency_contrib import freq_default
 from mrsimulator.methods import BlochDecaySpectrum
-<<<<<<< HEAD
-from mrsimulator.spin_system.tests.test_spin_systems import generate_isotopes
-=======
 from mrsimulator.simulator import __CPU_count__
 from mrsimulator.simulator import get_chunks
 from mrsimulator.simulator import Sites
+from mrsimulator.spin_system.tests.test_spin_systems import generate_isotopes
 from mrsimulator.utils.collection import single_site_system_generator
 
->>>>>>> 7a6ff6b2
 
 __author__ = "Deepansh Srivastava"
 __email__ = "srivastava.89@osu.edu"
@@ -177,7 +171,6 @@
     assert sim_load == sim
 
 
-<<<<<<< HEAD
 def test_simulator_2():
     sim = Simulator()
     sim.spin_systems = [
@@ -214,7 +207,8 @@
     assert sim_load.methods == sim.methods
     assert sim_load.name == sim.name
     assert sim_load.description == sim.description
-=======
+
+
 def test_sites():
     iso = [1.02, 2.12, 13.2, 5.2, 2.1, 1.2]
     zeta = [1.02, 2.12, 13.2, 5.2, 2.1, 1.2]
@@ -338,5 +332,4 @@
     for i in range(rem):
         lst[i] += 1
     items_list = np.arange(85).tolist()
-    check_chunks(items_list, -1, lst)
->>>>>>> 7a6ff6b2
+    check_chunks(items_list, -1, lst)