--- conflicted
+++ resolved
@@ -122,11 +122,8 @@
     integration_density: int = Field(default=70, gt=0)
     decompose_spectrum: Literal["none", "spin_system"] = "none"
     isotropic_interpolation: Literal["linear", "gaussian"] = "linear"
-<<<<<<< HEAD
     sample_state: Literal["solid", "liquid"] = "solid"
-=======
     custom_sampling: Optional[CustomSampling] = None
->>>>>>> aa6e34d2
 
     class Config:
         extra = "forbid"
@@ -136,17 +133,14 @@
 
     def get_int_dict(self):
         py_dict = self.dict(
-<<<<<<< HEAD
-            exclude={"property_units", "name", "description", "label", "sample_state"}
-=======
             exclude={
                 "property_units",
                 "name",
                 "description",
                 "label",
                 "custom_sampling",
+                "sample_state",
             }
->>>>>>> aa6e34d2
         )
         py_dict["integration_volume"] = __integration_volume_enum__[
             self.integration_volume
