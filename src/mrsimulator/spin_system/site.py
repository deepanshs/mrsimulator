--- conflicted
+++ resolved
@@ -232,7 +232,6 @@
 
         return super().parse_dict_with_units(py_dict)
 
-<<<<<<< HEAD
     def json(self):
         py_dict = super().json()
         if "quadrupolar" in py_dict:
@@ -240,51 +239,6 @@
             py_dict["quadrupolar"]["Cq"] = f"{value} MHz"
         return py_dict
 
-    def to_freq_dict(self, B0):
-        """
-        Serialize the Site object to a JSON compliant python dictionary object, where
-        the attribute value is a number expressed in the attribute's default unit.
-        The default unit for the attributes with respective dimensionalities is:
-
-        - frequency: ``Hz``
-        - angle: ``rad``
-
-        Args:
-            float B0: A required macroscopic magnetic flux density in units of T.
-
-        Return:
-            Python dict object.
-
-        Example
-        -------
-
-        >>> pprint(site1.to_freq_dict(B0=9.4))
-        {'description': None,
-         'isotope': '13C',
-         'isotropic_chemical_shift': -2013.1791999999998,
-         'label': None,
-         'name': None,
-         'quadrupolar': None,
-         'shielding_antisymmetric': None,
-         'shielding_symmetric': {'alpha': None,
-                                 'beta': None,
-                                 'eta': 0.5,
-                                 'gamma': None,
-                                 'zeta': -1006.5895999999999}}
-        """
-        temp_dict = self.dict(exclude={"isotope"})
-        temp_dict["isotope"] = self.isotope.symbol
-        larmor_frequency = -self.isotope.gyromagnetic_ratio * B0  # in MHz
-        for k in ["shielding_symmetric", "shielding_antisymmetric", "quadrupolar"]:
-            if getattr(self, k):
-                temp_dict[k] = getattr(self, k).to_freq_dict(larmor_frequency)
-                if k == "shielding_symmetric":
-                    temp_dict[k].pop("Cq")
-
-        temp_dict["isotropic_chemical_shift"] *= larmor_frequency
-        temp_dict.pop("property_units")
-        return temp_dict
-=======
     # Deprecated
     # def to_freq_dict(self, B0):
     #     """
@@ -329,5 +283,4 @@
 
     #     temp_dict["isotropic_chemical_shift"] *= larmor_frequency
     #     temp_dict.pop("property_units")
-    #     return temp_dict
->>>>>>> c0ada1e1
+    #     return temp_dict