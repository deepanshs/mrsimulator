--- conflicted
+++ resolved
@@ -10,27 +10,16 @@
 from . import affine as af  # noqa:F401
 from . import apodization as ap  # noqa:F401
 from . import baseline as bl  # noqa:F401
-<<<<<<< HEAD
-from ._base import AbstractOperation
-=======
 from ._base import Operation
-
->>>>>>> bf9f99c7
 
 
 __author__ = "Maxwell C. Venetos"
 __email__ = "maxvenetos@gmail.com"
 
 
-<<<<<<< HEAD
 class SignalProcessor(Parseable):
     """Signal processing class to apply a series of operations to the dependent variables
     of the simulation dataset.
-=======
-class SignalProcessor(BaseModel):
-    """Signal processing class to apply a series of operations to the dependent
-    variables of the simulation dataset.
->>>>>>> bf9f99c7
 
     Arguments
     ---------
@@ -96,16 +85,8 @@
         return data
 
 
-<<<<<<< HEAD
-class Scale(AbstractOperation):
-    r"""Scale the amplitudes of all dependent variables (y) from a CSDM object.
-=======
 class Scale(Operation):
     r"""Scale the amplitudes of all dependent variables (y) from a CSDM object.
-
-    .. math::
-        f(y) = \text{factor} \times y
->>>>>>> bf9f99c7
 
     .. math::
         f(y) = \text{factor} \times y
@@ -126,7 +107,6 @@
     factor: float = 1
 
     def operate(self, data):
-<<<<<<< HEAD
         r"""Applies the operation.
         Args:
             data: CSDM object
@@ -135,42 +115,6 @@
         return data
 
 
-class Linear(AbstractOperation):
-    r"""Apply linear operation across all dependent variables (y) from a CSDM object.
-
-    .. math::
-            f(y) = \text{amplitude} \times y + \text{offset}
-
-    Args:
-        float amplitude: The scaling factor. The default value is 1.
-        float offsett: The offset factor. The default value is 0.
-
-    Example
-    -------
-
-    >>> from mrsimulator import signal_processing as sp
-    >>> operation1 = sp.Linear(amplitude=20, offset=-10)
-    """
-
-    amplitude: float = 1
-    offset: float = 0
-
-    def operate(self, data):
-=======
->>>>>>> bf9f99c7
-        """Applies the operation.
-
-        Args:
-            data: CSDM object
-        """
-        data *= self.amplitude
-        data += self.offset
-        return data
-
-
-<<<<<<< HEAD
-class IFFT(AbstractOperation):
-=======
 class Linear(Operation):
     r"""Apply linear operation across all dependent variables (y) from a CSDM object.
 
@@ -203,7 +147,6 @@
 
 
 class IFFT(Operation):
->>>>>>> bf9f99c7
     """Apply an inverse Fourier transform on all dependent variables of the CSDM object.
 
     Arguments
@@ -221,12 +164,7 @@
     dim_index: Union[int, list, tuple] = 0
 
     def operate(self, data):
-<<<<<<< HEAD
         r"""Applies the operation.
-=======
-        """Applies the operation.
-
->>>>>>> bf9f99c7
         Args:
             data: CSDM object
         """
