# -*- coding: utf-8 -*-
from sys import modules
from typing import List
from typing import Union

import csdmpy as cp
from mrsimulator.utils.parseable import Parseable
from pydantic import Extra

from . import affine as af  # noqa:F401
from . import apodization as ap  # noqa:F401
<<<<<<< HEAD
from ._base import Operations
=======
from . import baseline as bl  # noqa:F401
from ._base import AbstractOperation
>>>>>>> 135469a4


__author__ = "Maxwell C. Venetos"
__email__ = "maxvenetos@gmail.com"


<<<<<<< HEAD
class SignalProcessor(Parseable):
    """
    Signal processing class to apply a series of operations to the dependent variables
    of the simulation dataset.
=======
class SignalProcessor(BaseModel):
    """Signal processing class to apply a series of operations to the dependent
    variables of the simulation dataset.
>>>>>>> 135469a4

    Arguments
    ---------

    operations:
        A list of operations.

    Examples
    --------

    >>> post_sim = SignalProcessor(operations=[o1, o2]) # doctest: +SKIP
    """

    processed_data: cp.CSDM = None
    operations: List[Operations] = []

    class Config:
        validate_assignment = True
        arbitrary_types_allowed = True
        extra = Extra.forbid

    @classmethod
    def parse_dict_with_units(cls, py_dict: dict):
        """Parse a list of operations dictionary to a SignalProcessor class object.

        Args:
            pt_dict: A python dict object.
        """
        mod = modules[__name__]
        lst = [
            getattr(getattr(mod, op["function"]), op["type"]).parse_dict_with_units(op)
            if "type" in op
            else getattr(mod, op["function"]).parse_dict_with_units(op)
            for op in py_dict["operations"]
        ]
        return SignalProcessor(operations=lst)

    def json(self) -> dict:
        """Parse the class object to a JSON compliant python dictionary object, where
        the attribute value with physical quantity is expressed as a string with a
        value and a unit.

        Returns:
            A Dict object.
        """
        op = {}
        op["operations"] = [item.json() for item in self.operations]
        return op

    def apply_operations(self, data, **kwargs):
        """Function to apply all the operation functions in the operations member of a
        SignalProcessor object. Operations applied sequentially over the data member.

        Returns:
            CSDM object: A copy of the data member with the operations applied to it.
        """
        if not isinstance(data, cp.CSDM):
            raise ValueError("The data must be a CSDM object.")
        for filters in self.operations:
            data = filters.operate(data)
        self.processed_data = data

        return data


<<<<<<< HEAD
class Scale(Operations):
    r"""
    Scale the amplitudes of all dependent variables from a CSDM object.
=======
class Scale(AbstractOperation):
    r"""Scale the amplitudes of all dependent variables (y) from a CSDM object.

    .. math::
        f(y) = \text{factor} \times y
>>>>>>> 135469a4

    .. math::
        f(\vec(x)) = scale*\vec(x)

    Arguments
    ---------

    factor:
        The scaling factor. The default value is 1.

    Example
    -------

    >>> from mrsimulator import signal_processing as sp
    >>> operation1 = sp.Scale(factor=20)
    """

    factor: float = 1
    function: str = "Scale"

    def operate(self, data):
<<<<<<< HEAD
        r"""Applies the operation.
=======
        """Applies the operation.

>>>>>>> 135469a4
        Args:
            data: CSDM object
        """
        data *= self.factor
        return data


<<<<<<< HEAD
class IFFT(Operations):
=======
class Linear(AbstractOperation):
    r"""Apply linear operation across all dependent variables (y) from a CSDM object.

    .. math::
            f(y) = \text{amplitude} \times y + \text{offset}

    Args:
        float amplitude: The scaling factor. The default value is 1.
        float offsett: The offset factor. The default value is 0.

    Example
    -------

    >>> from mrsimulator import signal_processing as sp
    >>> operation1 = sp.Linear(amplitude=20, offset=-10)
>>>>>>> 135469a4
    """

    amplitude: float = 1
    offset: float = 0

    def operate(self, data):
        """Applies the operation.

        Args:
            data: CSDM object
        """
        data *= self.amplitude
        data += self.offset
        return data


class IFFT(AbstractOperation):
    """Apply an inverse Fourier transform on all dependent variables of the CSDM object.

    Arguments
    ---------

    dim_index:
        Dimension index along which the function is applied.

    Example
    -------

    >>> operation2 = sp.IFFT(dim_index=0)
    """

    dim_index: Union[int, list, tuple] = 0
    function: str = "IFFT"

    def operate(self, data):
<<<<<<< HEAD
        r"""Applies the operation.
=======
        """Applies the operation.

>>>>>>> 135469a4
        Args:
            data: CSDM object
        """
        d_i = [self.dim_index] if isinstance(self.dim_index, int) else self.dim_index
        for i in d_i:
            data = data.fft(axis=i)
        return data


class FFT(IFFT):
    """Apply a forward Fourier transform on all dependent variables of the CSDM object.

    Arguments
    ---------

    dim_index:
        Dimension index along which the function is applied.

    Example
    -------

    >>> operation3 = sp.FFT(dim_index=0)
    """

    function: str = "FFT"


class complex_conjugate(Operations):
    pass<|MERGE_RESOLUTION|>--- conflicted
+++ resolved
@@ -9,28 +9,17 @@
 
 from . import affine as af  # noqa:F401
 from . import apodization as ap  # noqa:F401
-<<<<<<< HEAD
-from ._base import Operations
-=======
 from . import baseline as bl  # noqa:F401
 from ._base import AbstractOperation
->>>>>>> 135469a4
 
 
 __author__ = "Maxwell C. Venetos"
 __email__ = "maxvenetos@gmail.com"
 
 
-<<<<<<< HEAD
 class SignalProcessor(Parseable):
-    """
-    Signal processing class to apply a series of operations to the dependent variables
+    """Signal processing class to apply a series of operations to the dependent variables
     of the simulation dataset.
-=======
-class SignalProcessor(BaseModel):
-    """Signal processing class to apply a series of operations to the dependent
-    variables of the simulation dataset.
->>>>>>> 135469a4
 
     Arguments
     ---------
@@ -45,7 +34,7 @@
     """
 
     processed_data: cp.CSDM = None
-    operations: List[Operations] = []
+    operations: List[AbstractOperation] = []
 
     class Config:
         validate_assignment = True
@@ -96,20 +85,11 @@
         return data
 
 
-<<<<<<< HEAD
-class Scale(Operations):
-    r"""
-    Scale the amplitudes of all dependent variables from a CSDM object.
-=======
 class Scale(AbstractOperation):
     r"""Scale the amplitudes of all dependent variables (y) from a CSDM object.
 
     .. math::
         f(y) = \text{factor} \times y
->>>>>>> 135469a4
-
-    .. math::
-        f(\vec(x)) = scale*\vec(x)
 
     Arguments
     ---------
@@ -125,15 +105,9 @@
     """
 
     factor: float = 1
-    function: str = "Scale"
 
     def operate(self, data):
-<<<<<<< HEAD
         r"""Applies the operation.
-=======
-        """Applies the operation.
-
->>>>>>> 135469a4
         Args:
             data: CSDM object
         """
@@ -141,9 +115,6 @@
         return data
 
 
-<<<<<<< HEAD
-class IFFT(Operations):
-=======
 class Linear(AbstractOperation):
     r"""Apply linear operation across all dependent variables (y) from a CSDM object.
 
@@ -159,7 +130,6 @@
 
     >>> from mrsimulator import signal_processing as sp
     >>> operation1 = sp.Linear(amplitude=20, offset=-10)
->>>>>>> 135469a4
     """
 
     amplitude: float = 1
@@ -192,15 +162,9 @@
     """
 
     dim_index: Union[int, list, tuple] = 0
-    function: str = "IFFT"
 
     def operate(self, data):
-<<<<<<< HEAD
         r"""Applies the operation.
-=======
-        """Applies the operation.
-
->>>>>>> 135469a4
         Args:
             data: CSDM object
         """
@@ -225,8 +189,6 @@
     >>> operation3 = sp.FFT(dim_index=0)
     """
 
-    function: str = "FFT"
 
-
-class complex_conjugate(Operations):
+class complex_conjugate(AbstractOperation):
     pass