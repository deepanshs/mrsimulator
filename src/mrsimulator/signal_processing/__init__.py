# -*- coding: utf-8 -*-
from sys import modules
from typing import List
from typing import Union

import csdmpy as cp
from mrsimulator.utils.parseable import Parseable
from pydantic import Extra

<<<<<<< HEAD
from ._base import Operations
=======
from . import affine as af  # noqa:F401
from . import apodization as ap  # noqa:F401
from ._base import AbstractOperation
>>>>>>> ed061c76

__author__ = "Maxwell C. Venetos"
__email__ = "maxvenetos@gmail.com"


class SignalProcessor(Parseable):
    """
    Signal processing class to apply a series of operations to the dependent variables
    of the simulation dataset.

    Arguments
    ---------

    operations:
        A list of operations.

    Examples
    --------

    >>> post_sim = SignalProcessor(operations=[o1, o2]) # doctest: +SKIP
    """

    processed_data: cp.CSDM = None
    operations: List[Operations] = []

    class Config:
        validate_assignment = True
        arbitrary_types_allowed = True
        extra = Extra.forbid

    @classmethod
    def parse_dict_with_units(cls, py_dict: dict):
        """Parse a list of operations dictionary to a SignalProcessor class object.

        Args:
            pt_dict: A python dict object.
        """
        mod = modules[__name__]
        lst = [
            getattr(getattr(mod, op["function"]), op["type"]).parse_dict_with_units(op)
<<<<<<< HEAD
            if "type" in op.keys()
=======
            if "type" in op
>>>>>>> ed061c76
            else getattr(mod, op["function"]).parse_dict_with_units(op)
            for op in py_dict["operations"]
        ]
        return SignalProcessor(operations=lst)

<<<<<<< HEAD
=======
    def json(self) -> dict:
        """Parse the class object to a JSON compliant python dictionary object, where
        the attribute value with physical quantity is expressed as a string with a
        value and a unit.

        Returns:
            A Dict object.
        """
        op = {}
        op["operations"] = [item.json() for item in self.operations]
        return op

>>>>>>> ed061c76
    def apply_operations(self, data, **kwargs):
        """
        Function to apply all the operation functions in the operations member of a
        SignalProcessor object. Operations applied sequentially over the data member.

        Returns:
            CSDM object: A copy of the data member with the operations applied to it.
        """
        if not isinstance(data, cp.CSDM):
            raise ValueError("The data must be a CSDM object.")
        for filters in self.operations:
            data = filters.operate(data)
        self.processed_data = data

        return data


class Scale(Operations):
    r"""
    Scale the amplitudes of all dependent variables from a CSDM object.

    .. math::
        f(\vec(x)) = scale*\vec(x)

    Arguments
    ---------

    factor:
        The scaling factor. The default value is 1.

    Example
    -------

    >>> from mrsimulator import signal_processing as sp
    >>> operation1 = sp.Scale(factor=20)
    """

    factor: float = 1
    function: str = "Scale"

    def operate(self, data):
        r"""Applies the operation.
        Args:
            data: CSDM object
        """
        data *= self.factor
        return data


class IFFT(Operations):
    """
    Apply an inverse Fourier transform on all dependent variables of the CSDM object.

    Arguments
    ---------

    dim_index:
        Dimension index along which the function is applied.

    Example
    -------

    >>> operation2 = sp.IFFT(dim_index=0)
    """

    dim_index: Union[int, list, tuple] = 0
    function: str = "IFFT"

    def operate(self, data):
        r"""Applies the operation.
        Args:
            data: CSDM object
        """
        d_i = [self.dim_index] if isinstance(self.dim_index, int) else self.dim_index
        for i in d_i:
            data = data.fft(axis=i)
        return data


class FFT(IFFT):
    """
    Apply a forward Fourier transform on all dependent variables of the CSDM object.

    Arguments
    ---------

    dim_index:
        Dimension index along which the function is applied.

    Example
    -------

    >>> operation3 = sp.FFT(dim_index=0)
    """

    function: str = "FFT"


class complex_conjugate(Operations):
    pass<|MERGE_RESOLUTION|>--- conflicted
+++ resolved
@@ -7,13 +7,9 @@
 from mrsimulator.utils.parseable import Parseable
 from pydantic import Extra
 
-<<<<<<< HEAD
-from ._base import Operations
-=======
 from . import affine as af  # noqa:F401
 from . import apodization as ap  # noqa:F401
-from ._base import AbstractOperation
->>>>>>> ed061c76
+from ._base import Operations
 
 __author__ = "Maxwell C. Venetos"
 __email__ = "maxvenetos@gmail.com"
@@ -54,18 +50,12 @@
         mod = modules[__name__]
         lst = [
             getattr(getattr(mod, op["function"]), op["type"]).parse_dict_with_units(op)
-<<<<<<< HEAD
-            if "type" in op.keys()
-=======
             if "type" in op
->>>>>>> ed061c76
             else getattr(mod, op["function"]).parse_dict_with_units(op)
             for op in py_dict["operations"]
         ]
         return SignalProcessor(operations=lst)
 
-<<<<<<< HEAD
-=======
     def json(self) -> dict:
         """Parse the class object to a JSON compliant python dictionary object, where
         the attribute value with physical quantity is expressed as a string with a
@@ -78,7 +68,6 @@
         op["operations"] = [item.json() for item in self.operations]
         return op
 
->>>>>>> ed061c76
     def apply_operations(self, data, **kwargs):
         """
         Function to apply all the operation functions in the operations member of a
