--- conflicted
+++ resolved
@@ -244,13 +244,8 @@
         return 1.0 if self.skew == 0.0 else sg
 
 
-<<<<<<< HEAD
-class Step(Apodization):
-    r"""Apodize a dependent variable of the CSDM object by a step function.
-=======
 class TopHat(Apodization):
     r"""Apodize a dependent variable of the CSDM object by a top hat function.
->>>>>>> f865290f
 
     The apodization function follows
 
@@ -259,32 +254,19 @@
         \text{else} f(x) = 0
 
     where :math:`x` are the coordinates of the dimension, rising_edge is the
-<<<<<<< HEAD
-    start of the step function window, and falling_edge is the end of the
-    step function window.
-=======
     start of the function window, and falling_edge is the end of the
     function window.
->>>>>>> f865290f
 
     Arguments
     ---------
 
     rising_edge:
-<<<<<<< HEAD
-        The lowest value in the time domain from which to start the step function
-=======
         The lowest value in the time domain from which to start the function
->>>>>>> f865290f
         window. The default value is None which will take the lowest possible
         value for the supplied data.
 
     falling_edge:
-<<<<<<< HEAD
-        The highest value in the time domain from which to end the step function
-=======
         The highest value in the time domain from which to end the function
->>>>>>> f865290f
         window. The default value is None which will take the largest possible
         value for the supplied data.
 
@@ -299,11 +281,7 @@
     Example
     -------
 
-<<<<<<< HEAD
-    >>> operation7= sp.apodization.Step(rising_edge = '-1 s', falling_edge = '1 s')
-=======
     >>> operation7= sp.apodization.TopHat(rising_edge = "-1 s", falling_edge = "1 s")
->>>>>>> f865290f
     """
 
     rising_edge: Union[float, str, None] = 0
@@ -325,21 +303,13 @@
             unit = 1 * self.property_units["rising_edge"]
         x = self.get_coordinates_in_units(x, unit=1.0 * unit)
 
-<<<<<<< HEAD
-        screen = np.where(x > self.rising_edge, 1, 0)
-=======
         screen = np.where(x >= self.rising_edge, 1, 0)
->>>>>>> f865290f
         screen = screen + np.where(x < self.falling_edge, 0, -1)
         return screen
 
 
 class TypedArray(np.ndarray):
-<<<<<<< HEAD
-    """an array metaclass to allow me to use np.ndarrays in Mask class"""
-=======
     """an array metaclass to allow the use of np.ndarrays in Mask class"""
->>>>>>> f865290f
 
     @classmethod
     def __get_validators__(cls):
