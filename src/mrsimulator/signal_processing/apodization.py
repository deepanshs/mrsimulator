--- conflicted
+++ resolved
@@ -1,20 +1,13 @@
 # -*- coding: utf-8 -*-
-<<<<<<< HEAD
-=======
 """The Event class."""
 from typing import ClassVar
->>>>>>> 135469a4
 from typing import Dict
 from typing import Union
 
 import numpy as np
 from pydantic import validator
 
-<<<<<<< HEAD
-from ._base import Operations
-=======
 from ._base import ModuleOperation
->>>>>>> 135469a4
 from .utils import _get_broadcast_shape
 from .utils import _str_to_quantity
 from .utils import CONST
@@ -23,22 +16,6 @@
 __email__ = "maxvenetos@gmail.com"
 
 
-<<<<<<< HEAD
-class Apodization(Operations):
-    dim_index: Union[int, list, tuple] = 0
-    dv_index: Union[int, list, tuple] = None  # if none apply to all
-    function: str = "apodization"
-    type: str
-
-    # @classmethod
-    # def parse_dict_with_units(cls, py_dict: dict):
-    #     obj = super().parse_dict_with_units(py_dict)
-    #     return getattr(modules[__name__], py_dict["type"])(**obj.dict())
-
-    @staticmethod
-    def _get_correct_coordinates(x, unit):
-        return x.to(unit).value
-=======
 class Apodization(ModuleOperation):
     dim_index: Union[int, list, tuple] = 0
     dv_index: Union[int, list, tuple] = None  # if none apply to all
@@ -47,7 +24,6 @@
     @property
     def function(self):
         return "apodization"
->>>>>>> 135469a4
 
     def operate(self, data):
         """Apply the operation function.
@@ -73,11 +49,7 @@
 
 
 class Gaussian(Apodization):
-<<<<<<< HEAD
     r"""Apodize dependent variable objects of the CSDM data with a Gaussian function.
-=======
-    r"""Apodize a dependent variable of the CSDM object with a Gaussian function.
->>>>>>> 135469a4
 
     The apodization function follows
 
@@ -112,7 +84,7 @@
 
     >>> operation4 = sp.apodization.Gaussian(FWHM='143.4 Hz', dim_index=0, dv_index=0)
     """
-    type: str = "Gaussian"
+
     FWHM: Union[float, str] = 0
     property_units: Dict = {"FWHM": CONST}
 
@@ -127,11 +99,7 @@
 
 
 class Exponential(Apodization):
-<<<<<<< HEAD
-    r"""Apodize dependent variable objects of CSDM data by an exponential function.
-=======
     r"""Apodize a dependent variable of the CSDM object by an exponential function.
->>>>>>> 135469a4
 
     The apodization function follows
 
@@ -166,7 +134,7 @@
 
     >>> operation5 = sp.apodization.Exponential(FWHM='143.4 m', dim_index=0, dv_index=0)
     """
-    type: str = "Exponential"
+
     FWHM: Union[float, str] = 0
     property_units: Dict = {"FWHM": CONST}
 
