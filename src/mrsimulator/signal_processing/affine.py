# -*- coding: utf-8 -*-
"""The Event class."""
from typing import ClassVar
from typing import Dict
from typing import Union

import numpy as np
from pydantic import validator

from ._base import ModuleOperation
from .utils import _get_broadcast_shape
from .utils import _str_to_quantity
from .utils import CONST

__author__ = "Deepansh Srivastava"
__email__ = "srivastava.89@osu.edu"


class AffineTransformation(ModuleOperation):
    dim_index: int = 0
    dv_index: Union[int, list, tuple] = None  # if none apply to all
    module_name: ClassVar = __name__

    @property
    def function(self):
        return "affine"


class Shear(AffineTransformation):
    r"""Apply a shear parallel to dimension at index parallel and normal to dimension
    at index dim_index.

    The shear function is an apodization with the following form

    .. math::
        f(x) = e^{-i 2\pi x_0 x_1 a_0},

    where :math:`x_0` are the coordinates of the dimension at index `parallel`,
    :math:`x_1` are the coordinates of the dimension at index `dim_index`, and
    :math:`a_0` is the shear constant.

    Args:
        str factor: The shear factor is given as a string with a value and a unit. The
            default value is 0.
        int dim_index: The shear is applied normal to the CSDM dimension at this index.
            The default is the dimension at index 0.
        int parallel: The shear is applied parallel to the CSDM dimension at this index.
            The default is the dimension at index 1.
        int dv_index: The index of the CSDM dependent variable where the operation is
            applied. If the value is None, the operation will be applied to every
            dependent variable.

    Example
    -------

    >>> operation = sp.affine.Shear(factor='143.4 Hz', dim_index=0, parallel=1)
    """

    factor: Union[float, str] = 0
    parallel: int = 1
    property_units: Dict = {"factor": CONST}

    @validator("factor")
    def str_to_quantity(cls, v, values):
        return _str_to_quantity(v, values, "factor")

    # class Config:
    #     validate_assignment = True

    def operate(self, data):
<<<<<<< HEAD
        """Applies the operation for which the class is named for.
=======
        """Applies the operation.
>>>>>>> 6bd5ae64

        Args:
            data: CSDM object.
        """
        dims = data.dimensions
        n_dim = len(dims)

        x, y = dims[self.dim_index], dims[self.parallel]
        x_value, y_value = [self.get_coordinates(_).value for _ in [x, y]]

        vector_x = _get_broadcast_shape(x_value, self.dim_index, n_dim)
        vector_y = _get_broadcast_shape(y_value, self.parallel, n_dim)

        xy = vector_x * vector_y
        unit = 1 / self.property_units["factor"]

        multiplier = unit.to(x.increment.unit * y.increment.unit).value

        # apodization by exp(-i 2π w t a), where w is freq, t is time, and
        # a is the factor.
        apodization_vector = np.exp(-2j * np.pi * xy * self.factor * multiplier)

        dv_indexes = self._get_dv_indexes(self.dv_index, n=len(data.y))

        for i in dv_indexes:
            datum = data.y[i].components
            datum *= apodization_vector

        return data


class Scale(AffineTransformation):
    r"""Scale the dimension along the specified dimension index.

    Args:
        str factor: The scaling factor. The default is 1.
        int dim_index: The index of the CSDM dimension to scale. The default is the
            dimension at index 0.

    Example
    -------

    >>> operation = sp.affine.Scale(factor=2.14, dim_index=0)
    """

    factor: Union[float, str] = 1
    property_units: Dict = {"factor": CONST}

    @validator("factor")
    def str_to_quantity(cls, v, values):
        return _str_to_quantity(v, values, "factor")

    def operate(self, data):
        """Applies the operation.

        Args:
            data: CSDM object.
        """
        data_ref = data.x[self.dim_index]
        data_ref.increment *= self.factor
        data_ref.coordinates_offset *= self.factor
        data_ref.reciprocal.coordinates_offset /= self.factor
        return data


# class Translate(AbstractAffineTransformation):
#     r"""Apodize a dependent variable of the CSDM object with a Gaussian function.

#     The apodization function follows

#     .. math::
#         f(x) = e^{-2 \pi^2 \sigma^2  x^2},

#     where :math:`x` are the coordinates of the dimension, and :math:`\sigma` is the
#     standard deviation. The relationship between the standard deviation,
#     :math:`\sigma`,
#     and the full width at half maximum of the reciprocal domain Gaussian function
#     follows

#     .. math::
#         \sigma = \frac{\text{FWHM}}{2\sqrt{2\ln 2}}.

#     Args:
#         str FWHM: The full width at half maximum, FWHM, of the reciprocal domain
#             Gaussian function, given as a string with a value and a unit. The default
#             value is 0.
#         int dim_index: The index of the CSDM dimension along which the operation is
#             applied. The default is the dimension at index 0.
#         int dv_index: The index of the CSDM dependent variable where the operation is
#             applied. If the value is None, the operation will be applied to every
#             dependent variable.

#     Example
#     -------

#     >>> operation4 = sp.apodization.Gaussian(FWHM='143.4 Hz', dim_index=0, dv_index=0)
#     """

#     factor: Union[float, str] = 1
#     property_units: Dict = {"factor": CONST}

#     @validator("factor")
#     def str_to_quantity(cls, v, values):
#         return _str_to_quantity(v, values, "factor")

#     # class Config:
#     #     validate_assignment = True

#     def operate(self, data):
#         """
#         Applies the operation for which the class is named for.

#         data: CSDM object
#         dep_var: int. The index of the dependent variable to apply operation to.
#         """
#         # data.x[self.dim_index].increment *= self.factor
#         data.x[self.dim_index].coordinates_offset += (
#             self.factor * self.property_units["factor"]
#         )
#         return data<|MERGE_RESOLUTION|>--- conflicted
+++ resolved
@@ -68,11 +68,7 @@
     #     validate_assignment = True
 
     def operate(self, data):
-<<<<<<< HEAD
-        """Applies the operation for which the class is named for.
-=======
         """Applies the operation.
->>>>>>> 6bd5ae64
 
         Args:
             data: CSDM object.
