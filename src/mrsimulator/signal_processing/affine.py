# -*- coding: utf-8 -*-
<<<<<<< HEAD
=======
"""The Event class."""
from typing import ClassVar
>>>>>>> 135469a4
from typing import Dict
from typing import Union

import numpy as np
from pydantic import validator

<<<<<<< HEAD
from ._base import Operations
=======
from ._base import ModuleOperation
>>>>>>> 135469a4
from .utils import _get_broadcast_shape
from .utils import _str_to_quantity
from .utils import CONST

__author__ = "Deepansh Srivastava"
__email__ = "srivastava.89@osu.edu"


<<<<<<< HEAD
class AffineTransformation(Operations):
    dim_index: int = 0
    dv_index: Union[int, list, tuple] = None  # if none apply to all
    function: str = "affine"
    type: str

    # @classmethod
    # def parse_dict_with_units(cls, py_dict: dict):
    #     obj = super().parse_dict_with_units(py_dict)
    #     return getattr(modules[__name__], py_dict["type"])(**obj.dict())


def get_coordinates(dim):
    """Return the coordinates of dimension, dim, without equivalence units"""

    def get_coords(dim):
        equivalent_fn, equivalent_unit = dim._equivalencies, dim._equivalent_unit
        dim._equivalencies, dim._equivalent_unit = None, None

        coordinates = dim.coordinates

        dim._equivalencies, dim._equivalent_unit = equivalent_fn, equivalent_unit
        return coordinates

    return get_coords(dim) if not hasattr(dim, "subtype") else get_coords(dim.subtype)


=======
class AffineTransformation(ModuleOperation):
    dim_index: int = 0
    dv_index: Union[int, list, tuple] = None  # if none apply to all
    module_name: ClassVar = __name__

    @property
    def function(self):
        return "affine"


>>>>>>> 135469a4
class Shear(AffineTransformation):
    r"""Apply a shear parallel to dimension at index parallel and normal to dimension
    at index dim_index.

    The shear function is an apodization with the following form

    .. math::
        f(x) = e^{-i 2\pi x_0 x_1 a_0},

    where :math:`x_0` are the coordinates of the dimension at index `parallel`,
    :math:`x_1` are the coordinates of the dimension at index `dim_index`, and
    :math:`a_0` is the shear constant.

    Args:
        str factor: The shear factor is given as a string with a value and a unit. The
            default value is 0.
        int dim_index: The shear is applied normal to the CSDM dimension at this index.
            The default is the dimension at index 0.
        int parallel: The shear is applied parallel to the CSDM dimension at this index.
            The default is the dimension at index 1.
        int dv_index: The index of the CSDM dependent variable where the operation is
            applied. If the value is None, the operation will be applied to every
            dependent variable.

    Example
    -------

    >>> operation = sp.affine.Shear(factor='143.4 Hz', dim_index=0, parallel=1)
    """
    type: str = "Shear"
    factor: Union[float, str] = 0
    parallel: int = 1
    property_units: Dict = {"factor": CONST}

    @validator("factor")
    def str_to_quantity(cls, v, values):
        return _str_to_quantity(v, values, "factor")

    def operate(self, data):
        """Applies the operation.

        Args:
            data: CSDM object.
        """
        dims = data.dimensions
        n_dim = len(dims)

        x, y = dims[self.dim_index], dims[self.parallel]
        x_value, y_value = [self.get_coordinates(_).value for _ in [x, y]]

        vector_x = _get_broadcast_shape(x_value, self.dim_index, n_dim)
        vector_y = _get_broadcast_shape(y_value, self.parallel, n_dim)

        xy = vector_x * vector_y
        unit = 1 / self.property_units["factor"]

        multiplier = unit.to(x.increment.unit * y.increment.unit).value

        # apodization by exp(-i 2π w t a), where w is freq, t is time, and
        # a is the factor.
        apodization_vector = np.exp(-2j * np.pi * xy * self.factor * multiplier)

        dv_indexes = self._get_dv_indexes(self.dv_index, n=len(data.y))

        for i in dv_indexes:
            datum = data.y[i].components
            datum *= apodization_vector

        return data


class Scale(AffineTransformation):
    r"""Scale the dimension along the specified dimension index.

    Args:
        str factor: The scaling factor. The default is 1.
        int dim_index: The index of the CSDM dimension to scale. The default is the
            dimension at index 0.

    Example
    -------

    >>> operation = sp.affine.Scale(factor=2.14, dim_index=0)
    """
    type: str = "Scale"
    factor: Union[float, str] = 1
    property_units: Dict = {"factor": CONST}

    @validator("factor")
    def str_to_quantity(cls, v, values):
        return _str_to_quantity(v, values, "factor")

    def operate(self, data):
        """Applies the operation.

        Args:
            data: CSDM object.
        """
        data_ref = data.x[self.dim_index]
        data_ref.increment *= self.factor
        data_ref.coordinates_offset *= self.factor
        data_ref.reciprocal.coordinates_offset /= self.factor
        return data


# class Translate(AffineTransformation):
#     r"""Apodize a dependent variable of the CSDM object with a Gaussian function.

#     The apodization function follows

#     .. math::
#         f(x) = e^{-2 \pi^2 \sigma^2  x^2},

#     where :math:`x` are the coordinates of the dimension, and :math:`\sigma` is the
#     standard deviation. The relationship between the standard deviation,
#     :math:`\sigma`,
#     and the full width at half maximum of the reciprocal domain Gaussian function
#     follows

#     .. math::
#         \sigma = \frac{\text{FWHM}}{2\sqrt{2\ln 2}}.

#     Args:
#         str FWHM: The full width at half maximum, FWHM, of the reciprocal domain
#             Gaussian function, given as a string with a value and a unit. The default
#             value is 0.
#         int dim_index: The index of the CSDM dimension along which the operation is
#             applied. The default is the dimension at index 0.
#         int dv_index: The index of the CSDM dependent variable where the operation is
#             applied. If the value is None, the operation will be applied to every
#             dependent variable.

#     Example
#     -------

#     >>> operation4 = sp.apodization.Gaussian(FWHM='143.4 Hz', dim_index=0, dv_index=0)
#     """

#     factor: Union[float, str] = 1
#     property_units: Dict = {"factor": CONST}

#     @validator("factor")
#     def str_to_quantity(cls, v, values):
#         return _str_to_quantity(v, values, "factor")

#     # class Config:
#     #     validate_assignment = True

#     def operate(self, data):
#         """
#         Applies the operation for which the class is named for.

#         data: CSDM object
#         dep_var: int. The index of the dependent variable to apply operation to.
#         """
#         # data.x[self.dim_index].increment *= self.factor
#         data.x[self.dim_index].coordinates_offset += (
#             self.factor * self.property_units["factor"]
#         )
#         return data<|MERGE_RESOLUTION|>--- conflicted
+++ resolved
@@ -1,20 +1,13 @@
 # -*- coding: utf-8 -*-
-<<<<<<< HEAD
-=======
 """The Event class."""
 from typing import ClassVar
->>>>>>> 135469a4
 from typing import Dict
 from typing import Union
 
 import numpy as np
 from pydantic import validator
 
-<<<<<<< HEAD
-from ._base import Operations
-=======
 from ._base import ModuleOperation
->>>>>>> 135469a4
 from .utils import _get_broadcast_shape
 from .utils import _str_to_quantity
 from .utils import CONST
@@ -23,35 +16,6 @@
 __email__ = "srivastava.89@osu.edu"
 
 
-<<<<<<< HEAD
-class AffineTransformation(Operations):
-    dim_index: int = 0
-    dv_index: Union[int, list, tuple] = None  # if none apply to all
-    function: str = "affine"
-    type: str
-
-    # @classmethod
-    # def parse_dict_with_units(cls, py_dict: dict):
-    #     obj = super().parse_dict_with_units(py_dict)
-    #     return getattr(modules[__name__], py_dict["type"])(**obj.dict())
-
-
-def get_coordinates(dim):
-    """Return the coordinates of dimension, dim, without equivalence units"""
-
-    def get_coords(dim):
-        equivalent_fn, equivalent_unit = dim._equivalencies, dim._equivalent_unit
-        dim._equivalencies, dim._equivalent_unit = None, None
-
-        coordinates = dim.coordinates
-
-        dim._equivalencies, dim._equivalent_unit = equivalent_fn, equivalent_unit
-        return coordinates
-
-    return get_coords(dim) if not hasattr(dim, "subtype") else get_coords(dim.subtype)
-
-
-=======
 class AffineTransformation(ModuleOperation):
     dim_index: int = 0
     dv_index: Union[int, list, tuple] = None  # if none apply to all
@@ -62,7 +26,6 @@
         return "affine"
 
 
->>>>>>> 135469a4
 class Shear(AffineTransformation):
     r"""Apply a shear parallel to dimension at index parallel and normal to dimension
     at index dim_index.
@@ -92,7 +55,7 @@
 
     >>> operation = sp.affine.Shear(factor='143.4 Hz', dim_index=0, parallel=1)
     """
-    type: str = "Shear"
+
     factor: Union[float, str] = 0
     parallel: int = 1
     property_units: Dict = {"factor": CONST}
@@ -147,7 +110,7 @@
 
     >>> operation = sp.affine.Scale(factor=2.14, dim_index=0)
     """
-    type: str = "Scale"
+
     factor: Union[float, str] = 1
     property_units: Dict = {"factor": CONST}
 
