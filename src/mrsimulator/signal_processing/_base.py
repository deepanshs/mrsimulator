--- conflicted
+++ resolved
@@ -1,9 +1,5 @@
 # -*- coding: utf-8 -*-
-<<<<<<< HEAD
-"""The AbstractOperation class."""
-=======
 """The Operation class."""
->>>>>>> bf9f99c7
 from sys import modules
 from typing import ClassVar
 
@@ -86,11 +82,7 @@
         )
 
 
-<<<<<<< HEAD
-class ModuleOperation(AbstractOperation):
-=======
 class ModuleOperation(Operation):
->>>>>>> bf9f99c7
     @property
     def type(self):
         """The type baseline function."""
