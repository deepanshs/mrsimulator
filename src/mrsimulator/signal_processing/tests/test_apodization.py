--- conflicted
+++ resolved
@@ -105,10 +105,7 @@
 
 
 def test_SkewedGaussian():
-<<<<<<< HEAD
-=======
     # TODO: update this test for multiple skewes and using npp.convolve
->>>>>>> f865290f
     skew = 2
     FWHM = 200 * 2.354820045030949
     PS_2 = [
@@ -126,20 +123,12 @@
     assert np.allclose(y0, y1), "Gaussian apodization on two dv are not equal."
 
 
-<<<<<<< HEAD
-def test_Step():
-=======
 def test_TopHat():
->>>>>>> f865290f
     rising_edge = -1
     falling_edge = 1
     PS_4 = [
         sp.IFFT(dim_index=0),
-<<<<<<< HEAD
-        sp.apodization.Step(
-=======
         sp.apodization.TopHat(
->>>>>>> f865290f
             rising_edge=f"{rising_edge} s",
             falling_edge=f"{falling_edge} s",
             dim_index=0,
@@ -155,11 +144,7 @@
     temp_post_sim = sp.SignalProcessor(operations=[sp.IFFT(dim_index=0)])
     temp_data = temp_post_sim.apply_operations(data=sim.methods[0].simulation.copy())
     temp_x = temp_data.dimensions[0].coordinates.value
-<<<<<<< HEAD
-    screen = np.where(temp_x > rising_edge, 1, 0)
-=======
     screen = np.where(temp_x >= rising_edge, 1, 0)
->>>>>>> f865290f
     screen = screen + np.where(temp_x < falling_edge, 0, -1)
     temp_data.dependent_variables[0].components[0] = np.multiply(
         temp_data.dependent_variables[0].components[0], screen
@@ -172,11 +157,7 @@
     rising_edge = -1
     PS_4 = [
         sp.IFFT(dim_index=0),
-<<<<<<< HEAD
-        sp.apodization.Step(
-=======
         sp.apodization.TopHat(
->>>>>>> f865290f
             rising_edge=f"{rising_edge} s",
             dim_index=0,
             dv_index=[0, 1],
@@ -191,11 +172,7 @@
     temp_post_sim = sp.SignalProcessor(operations=[sp.IFFT(dim_index=0)])
     temp_data = temp_post_sim.apply_operations(data=sim.methods[0].simulation.copy())
     temp_x = temp_data.dimensions[0].coordinates.value
-<<<<<<< HEAD
-    screen = np.where(temp_x > rising_edge, 1, 0)
-=======
     screen = np.where(temp_x >= rising_edge, 1, 0)
->>>>>>> f865290f
     screen = screen + np.where(temp_x < 0, 0, -1)
     temp_data.dependent_variables[0].components[0] = np.multiply(
         temp_data.dependent_variables[0].components[0], screen
@@ -252,19 +229,11 @@
     assert a == b
 
 
-<<<<<<< HEAD
-def test_Step_class():
-    a = sp.apodization.Step(rising_edge="1 s")
-    assert a.property_units == {"rising_edge": "s"}
-
-    a = sp.apodization.Step(falling_edge="1 s")
-=======
 def test_TopHat_class():
     a = sp.apodization.TopHat(rising_edge="1 s")
     assert a.property_units == {"rising_edge": "s"}
 
     a = sp.apodization.TopHat(falling_edge="1 s")
->>>>>>> f865290f
     assert a.property_units == {"falling_edge": "s"}
 
 
