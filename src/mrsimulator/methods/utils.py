--- conflicted
+++ resolved
@@ -1,20 +1,9 @@
 # -*- coding: utf-8 -*-
-<<<<<<< HEAD
-=======
 # import warnings
->>>>>>> ebab09cf
 
 __author__ = "Deepansh J. Srivastava"
 __email__ = "srivastava.89@osu.edu"
 
-<<<<<<< HEAD
-
-def check_for_number_of_spectral_dimensions(py_dict, n=1):
-    """If spectral_dimensions in py_dict, extract and then remove from py_dict."""
-
-    if "spectral_dimensions" not in py_dict:
-        py_dict["spectral_dimensions"] = [{} for _ in range(n)]
-=======
 VO7_QUERY_WARNING = (
     "Definition of the transition query object has changed since v0.7. Follow the "
     "documentation at http://mrsimulator.readthedocs.io/en/latest/ to find more."
@@ -30,7 +19,6 @@
 
     m = len(py_dict["spectral_dimensions"])
     if m == n:
->>>>>>> ebab09cf
         return
     raise ValueError(f"Method requires exactly {n} spectral dimensions, given {m}.")
 
@@ -83,57 +71,6 @@
                 "details."
             )
 
-<<<<<<< HEAD
-    m = len(py_dict["spectral_dimensions"])
-    if m == n:
-        return
-    raise ValueError(f"Method requires exactly {n} spectral dimensions, given {m}.")
-
-
-def map_transition_query_object_to_v_7(py_dict):
-    """Update the transition query dict object from version 0.6 to version 0.7
-
-    1. update transition query dist to a list of dicts.
-    """
-    # update transition query list
-    _ = [
-        evt.update({"transition_query": [evt["transition_query"]]})
-        for dim in py_dict["spectral_dimensions"]
-        if "events" in dim
-        for evt in dim["events"]
-        if "transition_query" in evt
-        if not isinstance(evt["transition_query"], list)
-    ]
-
-    _ = [
-        map_p_and_d_symmetry_to_v_7(evt)
-        for dim in py_dict["spectral_dimensions"]
-        if "events" in dim
-        for evt in dim["events"]
-        if "transition_query" in evt
-    ]
-
-
-def map_p_and_d_symmetry_to_v_7(py_dict):
-    # update transition query "P" and "D" list
-    def expand_p_and_d(item):
-        itemP = (
-            []
-            if "P" not in item
-            else [item["P"]]
-            if not isinstance(item["P"], list)
-            else item["P"]
-        )
-        itemD = (
-            []
-            if "D" not in item
-            else [item["D"]]
-            if not isinstance(item["D"], list)
-            else item["D"]
-        )
-
-=======
->>>>>>> ebab09cf
         if itemP != [] and itemD != []:
             return [
                 {
@@ -161,10 +98,7 @@
     """Convert transition_query->P->... to transition_query->ch1->P->... if no channel
     is defined."""
     map_transition_query_object_to_v_7(py_dict)
-<<<<<<< HEAD
-=======
     # warnings.warn(VO7_QUERY_WARNING, UserWarning)
->>>>>>> ebab09cf
     _ = [
         item.update({"ch1": item})
         for dim in py_dict["spectral_dimensions"]
