# -*- coding: utf-8 -*-
import numpy as np
import pytest
from mrsimulator.method.query import TransitionQuery
from mrsimulator.methods import ST1_VAS
from mrsimulator.methods import ST2_VAS

from .test_methods import sample_method_dict

__author__ = "Deepansh J. Srivastava"
__email__ = "srivastava.89@osu.edu"

methods = [ST1_VAS, ST2_VAS]
names = ["ST1_VAS", "ST2_VAS"]


def sample_test_output(n):
    return {
        "magnetic_flux_density": "9.4 T",
        "rotor_angle": "0.955316618 rad",
        "rotor_frequency": "1000000000000.0 Hz",
        "spectral_dimensions": [
            {
                "count": 1024,
                "spectral_width": "50000.0 Hz",
                "events": [
                    {
                        "transition_query": [
                            {"ch1": {"P": [-1], "D": [i]}} for i in [n, -n]
                        ]
                    }
                ],
            },
            {
                "count": 1024,
                "spectral_width": "50000.0 Hz",
                "events": [{"transition_query": [{"ch1": {"P": [-1], "D": [0]}}]}],
            },
        ],
    }


def test_ST_VAS_rotor_freq():
    e = "`rotor_frequency=1e12 Hz` is fixed for 2D Methods and cannot be modified."
    isotope = ["87Rb", "27Al"]
    for iso, method in zip(isotope, methods):
        with pytest.raises(ValueError, match=f".*{e}.*"):
            method(channels=[iso], rotor_frequency=10, spectral_dimensions=[{}, {}])


def test_ST_VAS_affine():
    sites = ["87Rb", "27Al"]
    spins = [1.5, 2.5]
    k_ST_MAS = {
        3: {1.5: 24 / 27, 2.5: 21 / 72, 3.5: 84 / 135, 4.5: 165 / 216},
        5: {2.5: 132 / 72, 3.5: 69 / 135, 4.5: 12 / 216},
        7: {3.5: 324 / 135, 4.5: 243 / 216},
        9: {4.5: 600 / 216},
    }
    for j, method in enumerate(methods):
        for i, isotope in zip(spins[j:], sites[j:]):
            meth = method(channels=[isotope])
            k = k_ST_MAS[3 + 2 * j][i]
            assert meth.spectral_dimensions[0].events[0].fraction == 1
            assert meth.spectral_dimensions[1].events[0].fraction == 1
            assert np.allclose(meth.affine_matrix, [1 / (1 + k), k / (1 + k), 0, 1])


def test_ST1_VAS_general():
    """Inner satellite-transition variable-angle spinning method"""
    mth = ST1_VAS(
        channels=["87Rb"],
<<<<<<< HEAD
        **sample_method_dict,
=======
        magnetic_flux_density=11.7,  # in T
        spectral_dimensions=[
            {"count": 1024, "spectral_width": 3e4},
            {"count": 1024, "spectral_width": 2e4},
        ],
>>>>>>> ed061c76
    )
    assert mth.name == "ST1_VAS"

    des = (
        "Simulate a 1.5 -> 0.5 and -0.5 -> -1.5 satellite-transition variable-angle "
        "spinning spectrum."
    )
    assert mth.description == des
    assert mth.spectral_dimensions[0].events[0].transition_query == [
        TransitionQuery(ch1={"P": [-1], "D": [2]}),
        TransitionQuery(ch1={"P": [-1], "D": [-2]}),
    ]
    assert mth.spectral_dimensions[1].events[0].transition_query == [
        TransitionQuery(ch1={"P": [-1], "D": [0]})
    ]
    assert ST1_VAS.parse_dict_with_units(mth.json()) == mth

    assert np.allclose(mth.affine_matrix, [0.52941176, 0.47058824, 0.0, 1.0])

    serialize = mth.json()
    _ = serialize.pop("affine_matrix")

    assert serialize == {
        "channels": ["87Rb"],
        "description": des,
<<<<<<< HEAD
        "name": "ST1_VAS",
        **sample_test_output(2),
=======
        "magnetic_flux_density": "11.7 T",
        "name": "ST1_VAS",
        "rotor_angle": "0.955316618 rad",
        "rotor_frequency": "1000000000000.0 Hz",
        "spectral_dimensions": [
            {
                "count": 1024,
                "reference_offset": "0.0 Hz",
                "spectral_width": "30000.0 Hz",
            },
            {
                "count": 1024,
                "reference_offset": "0.0 Hz",
                "spectral_width": "20000.0 Hz",
            },
        ],
>>>>>>> ed061c76
    }


def test_ST2_VAS_general():
    """Second to inner satellite-transition variable-angle spinning method"""
    mth = ST2_VAS(
        channels=["17O"],
<<<<<<< HEAD
        **sample_method_dict,
=======
        magnetic_flux_density=9.4,  # in T
        spectral_dimensions=[
            {"count": 1024, "spectral_width": 5e4},
            {"count": 1024, "spectral_width": 5e4},
        ],
>>>>>>> ed061c76
    )
    assert mth.name == "ST2_VAS"

    des = (
        "Simulate a 2.5 -> 1.5 and -1.5 -> -2.5 satellite-transition variable-angle "
        "spinning spectrum."
    )
    assert mth.description == des
    assert mth.spectral_dimensions[0].events[0].transition_query == [
        TransitionQuery(ch1={"P": [-1], "D": [4]}),
        TransitionQuery(ch1={"P": [-1], "D": [-4]}),
    ]
    assert mth.spectral_dimensions[1].events[0].transition_query == [
        TransitionQuery(ch1={"P": [-1], "D": [0]})
    ]
    assert ST2_VAS.parse_dict_with_units(mth.json()) == mth

    assert np.allclose(mth.affine_matrix, [0.35294118, 0.64705882, 0.0, 1.0])

    serialize = mth.json()
    _ = serialize.pop("affine_matrix")

    assert serialize == {
        "channels": ["17O"],
        "description": des,
        "name": "ST2_VAS",
        **sample_test_output(4),
    }<|MERGE_RESOLUTION|>--- conflicted
+++ resolved
@@ -4,8 +4,6 @@
 from mrsimulator.method.query import TransitionQuery
 from mrsimulator.methods import ST1_VAS
 from mrsimulator.methods import ST2_VAS
-
-from .test_methods import sample_method_dict
 
 __author__ = "Deepansh J. Srivastava"
 __email__ = "srivastava.89@osu.edu"
@@ -17,7 +15,7 @@
 def sample_test_output(n):
     return {
         "magnetic_flux_density": "9.4 T",
-        "rotor_angle": "0.955316618 rad",
+        "rotor_angle": "0.9553166181245 rad",
         "rotor_frequency": "1000000000000.0 Hz",
         "spectral_dimensions": [
             {
@@ -70,15 +68,11 @@
     """Inner satellite-transition variable-angle spinning method"""
     mth = ST1_VAS(
         channels=["87Rb"],
-<<<<<<< HEAD
-        **sample_method_dict,
-=======
         magnetic_flux_density=11.7,  # in T
         spectral_dimensions=[
             {"count": 1024, "spectral_width": 3e4},
             {"count": 1024, "spectral_width": 2e4},
         ],
->>>>>>> ed061c76
     )
     assert mth.name == "ST1_VAS"
 
@@ -104,27 +98,28 @@
     assert serialize == {
         "channels": ["87Rb"],
         "description": des,
-<<<<<<< HEAD
-        "name": "ST1_VAS",
-        **sample_test_output(2),
-=======
         "magnetic_flux_density": "11.7 T",
         "name": "ST1_VAS",
-        "rotor_angle": "0.955316618 rad",
+        "rotor_angle": "0.9553166181245 rad",
         "rotor_frequency": "1000000000000.0 Hz",
         "spectral_dimensions": [
             {
                 "count": 1024,
-                "reference_offset": "0.0 Hz",
                 "spectral_width": "30000.0 Hz",
+                "events": [
+                    {
+                        "transition_query": [
+                            {"ch1": {"P": [-1], "D": [i]}} for i in [2, -2]
+                        ]
+                    }
+                ],
             },
             {
                 "count": 1024,
-                "reference_offset": "0.0 Hz",
                 "spectral_width": "20000.0 Hz",
+                "events": [{"transition_query": [{"ch1": {"P": [-1], "D": [0]}}]}],
             },
         ],
->>>>>>> ed061c76
     }
 
 
@@ -132,15 +127,11 @@
     """Second to inner satellite-transition variable-angle spinning method"""
     mth = ST2_VAS(
         channels=["17O"],
-<<<<<<< HEAD
-        **sample_method_dict,
-=======
         magnetic_flux_density=9.4,  # in T
         spectral_dimensions=[
             {"count": 1024, "spectral_width": 5e4},
             {"count": 1024, "spectral_width": 5e4},
         ],
->>>>>>> ed061c76
     )
     assert mth.name == "ST2_VAS"
 
