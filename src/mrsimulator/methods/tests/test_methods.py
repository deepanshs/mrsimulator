--- conflicted
+++ resolved
@@ -66,10 +66,6 @@
 
 def test_03():
     """generic method declaration"""
-<<<<<<< HEAD
-    mth = Method2D(channels=["87Rb"], **sample_method_dict)
-    assert mth.json() == TESTDATA["generic"]
-=======
     mth = Method2D(
         channels=["87Rb"],
         magnetic_flux_density=9.4,  # in T
@@ -79,8 +75,7 @@
         ],
     )
 
-    assert TESTDATA["generic"] == mth.json()
->>>>>>> ed061c76
+    assert mth.json() == TESTDATA["generic"]
     assert Method.parse_dict_with_units(mth.json()) == mth
 
 
@@ -170,23 +165,10 @@
                 "count": 512,
                 "spectral_width": 5e4,  # in Hz
                 "events": [
-                    {"transition_query": [{"P": [-1], "D": [0]}]},
+                    {"transition_query": {"P": [-1], "D": [0]}},
                 ],
             },
-<<<<<<< HEAD
-            {
-                "count": 128,
-                "spectral_width": 5e4,  # in Hz
-                "events": [
-                    {
-                        "rotor_angle": 54.735 * np.pi / 180,
-                        "transition_query": [{"P": [-1], "D": [0]}],
-                    },
-                ],
-            },
-=======
             MAS_DIM.copy(),
->>>>>>> ed061c76
         ],
     )
 
@@ -210,7 +192,7 @@
         "channels": ["1H"],
         "magnetic_flux_density": "9.4 T",
         "rotor_frequency": "0.0 Hz",
-        "rotor_angle": "0.955316618 rad",
+        "rotor_angle": "0.9553166181245 rad",
         "spectral_dimensions": [dimension_dictionary_],
     }
     dict_ = m1.json()
@@ -266,35 +248,7 @@
     mth = Method2D(
         channels=["87Rb"],
         magnetic_flux_density=9.4,  # in T
-<<<<<<< HEAD
-        rotor_angle=0,
-        spectral_dimensions=[
-            {
-                "count": 512,
-                "spectral_width": 5e6,  # in Hz
-                "events": [
-                    {
-                        "transition_query": [
-                            {"P": [-1], "D": [2]},
-                            {"P": [-1], "D": [-2]},
-                        ],
-                    },
-                ],
-            },
-            {
-                "count": 128,
-                "spectral_width": 5e4,  # in Hz
-                "events": [
-                    {
-                        "rotor_angle": 54.735 * np.pi / 180,
-                        "transition_query": [{"P": [-1], "D": [0]}],
-                    },
-                ],
-            },
-        ],
-=======
         spectral_dimensions=[sp0, MAS_DIM.copy()],
->>>>>>> ed061c76
     )
 
     assert mth.json() == TESTDATA["STMAS"]
