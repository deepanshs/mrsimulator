--- conflicted
+++ resolved
@@ -84,8 +84,7 @@
     index = np.where(x < y)
     eta[index] = (4.0 / np.pi) * np.arctan(x[index] / y[index])
 
-<<<<<<< HEAD
-    return zeta.ravel(), eta.ravel()
+    return zeta, eta
 
 
 def _simulate_spectra_over_zeta_and_eta(ZZ, ee, mth, tensor_type):
@@ -139,9 +138,6 @@
 
     # Convert polar coords to cartesian coords
     if polar:
-        ZZ, ee = x_y_to_zeta_eta(ZZ, ee)
+        ZZ, ee = x_y_to_zeta_eta(ZZ.ravel(), ee.ravel())
 
-    return _simulate_spectra_over_zeta_and_eta(ZZ, ee, mth, tensor_type)
-=======
-    return zeta, eta
->>>>>>> 02d18d02
+    return _simulate_spectra_over_zeta_and_eta(ZZ, ee, mth, tensor_type)