# -*- coding: utf-8 -*-
import numpy as np
import pytest
from mrsimulator import Site
from mrsimulator import SpinSystem
from mrsimulator.method import Method
from mrsimulator.method import MixingEvent
from mrsimulator.method import SpectralDimension
from mrsimulator.method.utils import _add_two_euler_angles
from mrsimulator.method.utils import _euler_angles_to_angle_phase
from mrsimulator.method.utils import combine_mixing_queries
from mrsimulator.method.utils import mixing_query_connect_map
from mrsimulator.method.utils import nearest_nonmixing_event
from mrsimulator.method.utils import wrap_between_pi
from mrsimulator.utils.error import MissingSpectralEventError

# from mrsimulator.method.utils import angle_and_phase_list


__author__ = ["Deepansh J. Srivastava", "Matthew D. Giammar"]
__email__ = ["srivastava.89@osu.edu", "giammar.7@osu.edu"]


def test_wrap_between_pi():
    assert np.isclose(wrap_between_pi(0), 0.0)
    assert np.isclose(wrap_between_pi(2 * np.pi), 0.0)
    assert np.isclose(wrap_between_pi(-2 * np.pi), 0.0)
    assert np.isclose(wrap_between_pi(np.pi), np.pi)
    assert np.isclose(wrap_between_pi(-np.pi), np.pi)
    assert np.isclose(wrap_between_pi(-np.pi / 2), -np.pi / 2)
    assert np.isclose(wrap_between_pi(3 * np.pi / 2), -np.pi / 2)
    assert np.isclose(wrap_between_pi(5 * np.pi / 2), np.pi / 2)
    assert np.isclose(wrap_between_pi(-3 * np.pi / 2), np.pi / 2)
    assert np.isclose(wrap_between_pi(-5 * np.pi / 2), -np.pi / 2)


def test_add_euler_angles():
    # angle = 2pi/3, phase = 0
    a1 = np.pi / 2
    b1 = np.pi / 3
    g1 = -np.pi / 2
    a2 = np.pi / 2
    b2 = np.pi / 3
    g2 = -np.pi / 2

    assert np.allclose(
        _add_two_euler_angles(a1, b1, g1, a2, b2, g2),
        np.array([np.pi / 2, 2 * np.pi / 3, -np.pi / 2]),
    )

    # angle = 0, phase = undefined
    # Although phase undefined here, we decide to return phase of zero (alpha = pi/2)
    a1 = 0
    b1 = np.pi / 3
    g1 = 0
    a2 = 0
    b2 = -np.pi / 3
    g2 = 0

    assert np.allclose(
        _add_two_euler_angles(a1, b1, g1, a2, b2, g2),
        np.array([np.pi / 2, 0, -np.pi / 2]),
    )

    # angle = 0, phase = undefined
    # Although phase undefined here, we decide to return phase of zero (alpha = pi/2)
    a1 = 0
    b1 = np.pi / 3
    g1 = 0
    a2 = np.pi
    b2 = np.pi / 3
    g2 = -np.pi

    assert np.allclose(
        _add_two_euler_angles(a1, b1, g1, a2, b2, g2),
        np.array([np.pi / 2, 0, -np.pi / 2]),
    )

    # angle = pi, phase = pi / 5
    # When beta = 180 degrees, phase must be analytically derived
    a1 = np.pi / 5
    b1 = np.pi / 2
    g1 = -np.pi / 5
    a2 = np.pi / 5
    b2 = np.pi / 2
    g2 = -np.pi / 5

    assert np.allclose(
        _add_two_euler_angles(a1, b1, g1, a2, b2, g2),
        np.array([np.pi / 5, np.pi, -np.pi / 5]),
    )

    # Out of transverse plane rotation
    a1 = np.pi / 3
    b1 = np.pi / 2
    g1 = -np.pi / 3
    a2 = 0
    b2 = np.pi / 3
    g2 = 0
    assert np.allclose(
        _add_two_euler_angles(a1, b1, g1, a2, b2, g2),
        np.array([1.28976143, 2.01862872, -0.06440383]),
    )


def test_euler_angles_to_angle_phase():
    a = 0
    b = 1
    g = 1
    with pytest.raises(ValueError, match=".*Unable to convert.*"):
        _euler_angles_to_angle_phase(a, b, g)

    a = np.pi
    b = 1
    g = -np.pi
    assert np.allclose(_euler_angles_to_angle_phase(a, b, g), [1, -np.pi / 2])


def test_combine_mixing_queries():
    with pytest.raises(ValueError, match=".*List length must be at least 1.*"):
        combine_mixing_queries([])

    queries = [
        {"angle": 1, "phase": 0},
        {"angle": 1, "phase": 0},
        {"angle": 1, "phase": 0},
    ]
    assert np.allclose(combine_mixing_queries(queries), [np.pi / 2, 3, -np.pi / 2])


def test_warnings():
    s = SpinSystem(sites=[Site(isotope="23Na")])
    m = Method(channels=["1H"], spectral_dimensions=[{}])
    assert m.get_transition_pathways(s) == []


ME = "MixingEvent"
SE = "SpectralEvent"
CE = "ConstantDurationEvent"


def test_nearest_mixing_query():
    events = [SE, ME, SE, SE, CE, ME, SE, ME, ME, CE]
    assert nearest_nonmixing_event(events, 1) == [0, 2]
    assert nearest_nonmixing_event(events, 5) == [4, 6]
    assert nearest_nonmixing_event(events, 7) == [6, 9]


def test_mixing_query_connect_map():
    MX1 = MixingEvent(query={"ch1": {"angle": 0.12}})
    MX2 = MixingEvent(query={"ch2": {"angle": 1.12}})
<<<<<<< HEAD
    TOTAL_MX = MixingEvent(query="TotalMixing")

    # Use MixingEvents with non-enum queries
    spectral_dimmensions = [
=======
    spectral_dimensions = [
>>>>>>> 07b52b55
        SpectralDimension(
            events=[
                {"fraction": 0.5},  # 0
                MX1,
                {"duration": 0.5},  # 1
                {"fraction": 0.5},  # 2
                MX2,
                {"duration": 0.5},  # 3
            ]
        ),
        SpectralDimension(
            events=[
                MX1,
                MX2,
                {"duration": 0.5},  # 4
                MX2,
                {"duration": 0.5},  # 5
                {"fraction": 1},  # 6
            ]
        ),
    ]
    res = mixing_query_connect_map(spectral_dimensions)
    assert res == [
        {"mixing_query_list": [MX1.query], "near_index": [0, 1]},
        {"mixing_query_list": [MX2.query], "near_index": [2, 3]},
        {"mixing_query_list": [MX1.query, MX2.query], "near_index": [3, 4]},
        {"mixing_query_list": [MX2.query], "near_index": [4, 5]},
    ]

    # Combindation of MixingEvents with dict queries and enum queries (total mixing)
    spectral_dimmensions = [
        SpectralDimension(
            events=[
                # Connect all, should return no list
                {"fraction": 0.5},  # 0
                TOTAL_MX,
                {"duration": 0.5},  # 1
                # Just MX1
                {"fraction": 0.5},  # 2
                TOTAL_MX,
                MX1,
                {"duration": 0.5},  # 3
            ]
        ),
        SpectralDimension(
            events=[
                # MX1 and MX2
                {"fraction": 0.5},  # 4
                MX1,
                TOTAL_MX,
                MX2,
                {"duration": 0.5},  # 5
                # MX1, MX2, MX1
                {"fraction": 0.5},  # 6
                MX1,
                TOTAL_MX,
                MX2,
                MX1,
                TOTAL_MX,
                {"duration": 0.5},  # 7
            ]
        ),
    ]
    res = mixing_query_connect_map(spectral_dimmensions)
    assert res == [
        {"mixing_query_list": [MX1.query], "near_index": [2, 3]},
        {"mixing_query_list": [MX1.query, MX2.query], "near_index": [4, 5]},
        {"mixing_query_list": [MX1.query, MX2.query, MX1.query], "near_index": [6, 7]},
    ]

    error = "SpectralDimension requires at least one SpectralEvent"
    with pytest.raises(MissingSpectralEventError, match=f".*{error}.*"):
        SpectralDimension(events=[MX1, MX2, {"duration": 0.5}, MX2, {"duration": 0.5}])<|MERGE_RESOLUTION|>--- conflicted
+++ resolved
@@ -149,14 +149,10 @@
 def test_mixing_query_connect_map():
     MX1 = MixingEvent(query={"ch1": {"angle": 0.12}})
     MX2 = MixingEvent(query={"ch2": {"angle": 1.12}})
-<<<<<<< HEAD
     TOTAL_MX = MixingEvent(query="TotalMixing")
 
     # Use MixingEvents with non-enum queries
-    spectral_dimmensions = [
-=======
     spectral_dimensions = [
->>>>>>> 07b52b55
         SpectralDimension(
             events=[
                 {"fraction": 0.5},  # 0
