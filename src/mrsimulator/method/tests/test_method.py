--- conflicted
+++ resolved
@@ -96,19 +96,6 @@
     # test-1 single dimension method
 
     # parse dict with units
-<<<<<<< HEAD
-    event_dictionary = {
-        "fraction": 0.5,
-        "freq_contrib": freq_default,
-    }
-    dimension_dictionary = {
-        "count": 1024,
-        "spectral_width": "100 Hz",
-        "reference_offset": "0 GHz",
-        "events": [event_dictionary],
-    }
-=======
->>>>>>> ed061c76
     method_dictionary = {
         "name": "test-1-d",
         "description": "Test-1",
@@ -124,21 +111,8 @@
     # test-2 two dimensional two events method
 
     # parse dict with units
-<<<<<<< HEAD
-    event_dictionary = {
-        "fraction": 0.5,
-        "freq_contrib": freq_default,
-    }
-    dimension_dictionary = {
-        "count": 1024,
-        "spectral_width": "100 Hz",
-        "reference_offset": "0 GHz",
-        "events": [event_dictionary, event_dictionary],
-    }
-=======
     dimension_dictionary["events"].append(event_dictionary)
 
->>>>>>> ed061c76
     method_dictionary = {
         "name": "test-1-d",
         "description": "Test-1",
