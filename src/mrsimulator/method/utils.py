--- conflicted
+++ resolved
@@ -172,11 +172,7 @@
     return angles
 
 
-<<<<<<< HEAD
-def get_groupped_mixing_queries(spec_dims, event_names):
-=======
-def get_grouped_mixing_queries(spectral_dimensions, event_names):
->>>>>>> 07b52b55
+def get_grouped_mixing_queries(spec_dims, event_names):
     """Returns a dictionary where each key is the index of the first MixingEvent in a
     group of sequential MixingEvents and the key is the set of angles and phases for
     those mixing queries in the mixing events.
