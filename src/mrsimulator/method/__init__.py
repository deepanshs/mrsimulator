# -*- coding: utf-8 -*-
from copy import deepcopy
from typing import ClassVar
from typing import Dict
from typing import List
from typing import Union

import csdmpy as cp
import numpy as np
from mrsimulator.spin_system.isotope import Isotope
from mrsimulator.transition import SymmetryPathway
from mrsimulator.transition import Transition
from mrsimulator.transition import TransitionPathway
from mrsimulator.utils.parseable import Parseable
from pydantic import Field
from pydantic import PrivateAttr
from pydantic import validator

<<<<<<< HEAD
=======
from .spectral_dimension import CHANNELS
>>>>>>> ebab09cf
from .spectral_dimension import SpectralDimension
from .utils import cartesian_product

__author__ = "Deepansh J. Srivastava"
__email__ = "srivastava.89@osu.edu"


class Method(Parseable):
    r"""Base Method class. A method class represents the NMR method.

    Attributes
    ----------

    channels:
        The value is a list of isotope symbols over which the given method applies.
        An isotope symbol is given as a string with the atomic number followed by its
        atomic symbol, for example, '1H', '13C', and '33S'. The default is an empty
        list.
        The number of isotopes in a `channel` depends on the method. For example, a
        `BlochDecaySpectrum` method is a single channel method, in which case, the
        value of this attribute is a list with a single isotope symbol, ['13C'].

        Example
        -------

        >>> bloch = Method(channels=['1H'])
        >>> bloch.channels = ['1H']

    spectral_dimensions:
        The number of spectral dimensions depends on the given method. For example, a
        `BlochDecaySpectrum` method is a one-dimensional method and thus requires a
        single spectral dimension. The default is a single default
        :ref:`spectral_dim_api` object.

        Example
        -------

        >>> bloch = Method(channels=['1H'])
        >>> bloch.spectral_dimensions = [SpectralDimension(count=8, spectral_width=50)]
        >>> # or equivalently
        >>> bloch.spectral_dimensions = [{'count': 8, 'spectral_width': 50}]

    simulation:
        An object holding the result of the simulation. The initial value of this
        attribute is None. A value is assigned to this attribute when you run the
        simulation using the :py:meth:`~mrsimulator.Simulator.run` method.

    experiment:
        An object holding the experimental measurement for the given method, if
        available. The default value is None.

        Example
        -------

        >>> bloch.experiment = my_data # doctest: +SKIP

    name:
        Name or id of the method. The default value is None.

        Example
        -------

        >>> bloch.name = 'BlochDecaySpectrum'
        >>> bloch.name
        'BlochDecaySpectrum'

    label:
        Label for the method. The default value is None.

        Example
        -------

        >>> bloch.label = 'One pulse acquired spectrum'
        >>> bloch.label
        'One pulse acquired spectrum'

    description:
        A description of the method. The default value is None.

        Example
        -------

        >>> bloch.description = 'Huh!'
        >>> bloch.description
        'Huh!'

    affine_matrix:
        A (`n` x `n`) affine transformation matrix, where `n` is the number of
        spectral_dimensions. If provided, the corresponding affine transformation is
        applied to the computed frequencies. The default is None, i.e., no
        transformation is applied.

        Example
        -------

        >>> method = Method2D(channels=['1H'])
        >>> method.affine_matrix = [[1, -1], [0, 1]]
        >>> print(method.affine_matrix)
        [[1, -1], [0, 1]]
    """
    channels: List[str]
    spectral_dimensions: List[SpectralDimension] = [SpectralDimension()]
    affine_matrix: List = None
    simulation: Union[cp.CSDM, np.ndarray] = None
    experiment: Union[cp.CSDM, np.ndarray] = None

    # global
    magnetic_flux_density: float = Field(default=9.4, ge=0.0)
    rotor_frequency: float = Field(default=0.0, ge=0.0)
    rotor_angle: float = Field(default=0.9553166181245, ge=0.0, le=1.5707963268)

<<<<<<< HEAD
    _named_method: bool = PrivateAttr(False)
=======
    # private attributes
    _named_method: bool = PrivateAttr(False)
    _metadata: dict = PrivateAttr({})

>>>>>>> ebab09cf
    property_unit_types: ClassVar[Dict] = {
        "magnetic_flux_density": "magnetic flux density",
        "rotor_frequency": "frequency",
        "rotor_angle": "angle",
    }

    property_default_units: ClassVar[Dict] = {
        "magnetic_flux_density": "T",
        "rotor_angle": "rad",
        "rotor_frequency": "Hz",
    }

    property_units: Dict = {
        "magnetic_flux_density": "T",
        "rotor_angle": "rad",
        "rotor_frequency": "Hz",
    }
    test_vars: ClassVar[Dict] = {"channels": ["1H"]}

    class Config:
        validate_assignment = True
        arbitrary_types_allowed = True

    @validator("channels", always=True)
    def validate_channels(cls, v, *, values, **kwargs):
        return [Isotope(symbol=_) for _ in v]

    def __init__(self, **kwargs):
        super().__init__(**kwargs)
        _ = [
            setattr(ev, item, getattr(self, item))
            for sd in self.spectral_dimensions
            for ev in sd.events
            for item in self.property_units.keys()
            if hasattr(ev, item) and getattr(ev, item) is None
        ]

    @staticmethod
    def __check_csdm__(data):
        if data is None:
            return None
        if isinstance(data, dict):
            return cp.parse_dict(data)
        if isinstance(data, cp.CSDM):
            return data
        raise ValueError("Unable to read the data.")

    @validator("experiment", pre=True, always=True)
    def validate_experiment(cls, v, *, values, **kwargs):
        return cls.__check_csdm__(v)

    @validator("simulation", pre=True, always=True)
    def validate_simulation(cls, v, *, values, **kwargs):
        if isinstance(v, np.ndarray):
            return v
        return cls.__check_csdm__(v)

    @validator("affine_matrix", pre=True, always=True)
    def validate_affine_matrix(cls, v, *, values, **kwargs):
        if v is None:
            return
        v1 = np.asarray(v)
        dim_len = len(values["spectral_dimensions"])
        if v1.size != dim_len ** 2:
            raise ValueError(f"Expecting a {dim_len}x{dim_len} affine matrix.")
        if v1.ravel()[0] == 0:
            raise ValueError("The first element of the affine matrix cannot be zero.")
        return v

    @classmethod
    def parse_dict_with_units(cls, py_dict):
        """Parse the physical quantity from a dictionary representation of the Method
        object, where the physical quantity is expressed as a string with a number and
        a unit.

        Args:
            dict py_dict: A python dict representation of the Method object.

        Returns:
            A :ref:`method_api` object.
        """
        py_dict_copy = deepcopy(py_dict)

        if "spectral_dimensions" in py_dict_copy:
            Method.expand_spectral_dimension_object(py_dict_copy)
            py_dict_copy["spectral_dimensions"] = [
                SpectralDimension.parse_dict_with_units(s)
                for s in py_dict_copy["spectral_dimensions"]
            ]

        if "simulation" in py_dict_copy:
            if py_dict_copy["simulation"] is not None:
                py_dict_copy["simulation"] = cp.parse_dict(py_dict_copy["simulation"])
        if "experiment" in py_dict_copy:
            if py_dict_copy["experiment"] is not None:
                py_dict_copy["experiment"] = cp.parse_dict(py_dict_copy["experiment"])

        return super().parse_dict_with_units(py_dict_copy)

    @staticmethod
    def expand_spectral_dimension_object(py_dict):
        glb = {}
        _ = [
            glb.update({item: py_dict[item]})
            for item in Method.property_unit_types.keys()
            if item in py_dict.keys()
        ]
        glb_keys = set(glb.keys())

        _ = [
            (
                None if "events" in dim else dim.update({"events": [{}]}),
                [
                    ev.update({k: glb[k]})
                    for ev in dim["events"]
                    for k in glb
                    if k not in set(ev.keys()).intersection(glb_keys)
                ],
            )
            for dim in py_dict["spectral_dimensions"]
        ]

    def dict(self, **kwargs):
        mth = super().dict(**kwargs)
        if isinstance(self.simulation, cp.CSDM):
            mth["simulation"] = self.simulation.to_dict(update_timestamp=True)
        if isinstance(self.experiment, cp.CSDM):
            mth["experiment"] = self.experiment.to_dict()
        return mth

    def json(self, units=True) -> dict:
        """Parse the class object to a JSON compliant python dictionary object.

        Args:
            units: If true, the attribute value is a physical quantity expressed as a
                string with a number and a unit, else a float.

        Returns: dict
        """
        # mth = super().json(units=unit)
        mth = {_: self.__getattribute__(_) for _ in ["name", "label", "description"]}
        mth["channels"] = [item.json() for item in self.channels]
        mth["spectral_dimensions"] = [
            item.json(units=units) for item in self.spectral_dimensions
        ]

        # add global parameters
        evt_d = self.property_units.items()
        global_ = (
            {k: f"{self.__getattribute__(k)} {u}" for k, u in evt_d}
            if units
            else {k: self.__getattribute__(k) for k, u in evt_d}
        )
        mth.update(global_)

        # remove event objects with global values.
        _ = [
            [ev.pop(k) if k in ev and ev[k] == v else 0 for k, v in global_.items()]
            for dim in mth["spectral_dimensions"]
            for ev in dim["events"]
        ]

        # if self._named_method:
        #     _ = [dim.pop("events") for dim in mth["spectral_dimensions"]]

        mth["affine_matrix"] = self.affine_matrix

        sim = self.simulation
        mth["simulation"] = None if sim is None else sim.to_dict(update_timestamp=True)

        exp = self.experiment
        mth["experiment"] = None if exp is None else exp.to_dict()

        _ = [mth.pop(item) for item in [k for k, v in mth.items() if v is None]]
        return mth

<<<<<<< HEAD
    # def _get_symmetry_pathways(self, spin_system):
    #     list_of_P = []
    #     list_of_D = []
    #     for dim in self.spectral_dimensions:
    #         for ent in dim.events:
    #             list_of_P.append(
    #                 query_permutations(
    #                     ent.transition_query.dict(),
    #                     isotope=spin_system.get_isotopes(symbol=True),
    #                     channel=[item.symbol for item in self.channels],
    #                 )
    #             )
    #             if ent.transition_query.D is not None:
    #                 list_of_D.append(
    #                     query_permutations(
    #                         ent.transition_query.dict(),
    #                         isotope=spin_system.get_isotopes(symbol=True),
    #                         channel=[item.symbol for item in self.channels],
    #                         transition_symmetry="D",
    #                     )
    #                 )

    #     return {"P": list_of_P, "D": list_of_D}

    def _get_transition_pathways_np(self, spin_system):
        all_transitions = spin_system._all_transitions()

        isotopes = spin_system.get_isotopes(symbol=True)
        channels = [item.symbol for item in self.channels]
        if np.any([item not in isotopes for item in channels]):
            return []

        segments = [
            evt.filter_transitions(all_transitions, isotopes, channels)
            for dim in self.spectral_dimensions
            for evt in dim.events
        ]

        # if segments == []:
        #     return []

=======
    def get_symmetry_pathways(self, symmetry_element: str) -> List[SymmetryPathway]:
        """Return a list of symmetry pathways of the method.

        Args:
            str symmetry_element: The  symmetry element, 'P' or 'D'.

        Returns:
            A list of :ref:`symmetry_pathway_api` objects.

        **Single channel example**

        Example:
            >>> from mrsimulator.methods import Method2D
            >>> method = Method2D(
            ...     channels=['1H'],
            ...     spectral_dimensions=[
            ...         {
            ...             "events": [
            ...                 {"transition_query": [{"ch1": {"P": [1]}}]},
            ...                 {"transition_query": [{"ch1": {"P": [0]}}]}
            ...             ],
            ...         },
            ...         {
            ...             "events": [
            ...                 {"transition_query": [{"ch1": {"P": [-1]}}]},
            ...             ],
            ...         }
            ...     ]
            ... )
            >>> pprint(method.get_symmetry_pathways("P"))
            [SymmetryPathway(
                ch1(1H): [1] ⟶ [0] ⟶ [-1]
                total: 1.0 ⟶ 0.0 ⟶ -1.0
            )]

        **Dual channels example**

        Example:
            >>> from mrsimulator.methods import Method2D
            >>> method = Method2D(
            ...     channels=['1H', '13C'],
            ...     spectral_dimensions=[
            ...         {
            ...             "events": [{
            ...                 "transition_query": [
            ...                     {"ch1": {"P": [1]}},
            ...                     {"ch1": {"P": [-1]}},
            ...                 ]
            ...             },
            ...             {
            ...                 "transition_query": [  # selecting double quantum
            ...                     {"ch1": {"P": [-1]}, "ch2": {"P": [-1]}},
            ...                     {"ch1": {"P": [1]}, "ch2": {"P": [1]}},
            ...                 ]
            ...             }],
            ...         },
            ...         {
            ...             "events": [{
            ...                 "transition_query": [ # selecting single quantum
            ...                     {"ch1": {"P": [-1]}},
            ...                 ]
            ...             }],
            ...         }
            ...     ]
            ... )
            >>> pprint(method.get_symmetry_pathways("P"))
            [SymmetryPathway(
                ch1(1H): [1] ⟶ [-1] ⟶ [-1]
                ch2(13C): None ⟶ [-1] ⟶ None
                total: 1.0 ⟶ -2.0 ⟶ -1.0
            ),
             SymmetryPathway(
                ch1(1H): [1] ⟶ [1] ⟶ [-1]
                ch2(13C): None ⟶ [1] ⟶ None
                total: 1.0 ⟶ 2.0 ⟶ -1.0
            ),
             SymmetryPathway(
                ch1(1H): [-1] ⟶ [-1] ⟶ [-1]
                ch2(13C): None ⟶ [-1] ⟶ None
                total: -1.0 ⟶ -2.0 ⟶ -1.0
            ),
             SymmetryPathway(
                ch1(1H): [-1] ⟶ [1] ⟶ [-1]
                ch2(13C): None ⟶ [1] ⟶ None
                total: -1.0 ⟶ 2.0 ⟶ -1.0
            )]
        """
        sym_path = [
            dim._get_symmetry_pathways(symmetry_element)
            for dim in self.spectral_dimensions
        ]
        sp_indexes = np.arange(len(sym_path))
        indexes = [np.arange(len(item)) for item in sym_path]
        products = cartesian_product(*indexes)

        return [
            SymmetryPathway(
                channels=self.channels,
                **{
                    ch: [
                        _
                        for sp, i in zip(sp_indexes, item)
                        for _ in sym_path[sp][i][ch]
                    ]
                    for ch in CHANNELS
                },
            )
            for item in products
        ]

    def _get_transition_pathways_np(self, spin_system):
        all_transitions = spin_system._all_transitions()

        isotopes = spin_system.get_isotopes(symbol=True)
        channels = [item.symbol for item in self.channels]
        if np.any([item not in isotopes for item in channels]):
            return []

        segments = [
            evt.filter_transitions(all_transitions, isotopes, channels)
            for dim in self.spectral_dimensions
            for evt in dim.events
        ]

        # if segments == []:
        #     return []

>>>>>>> ebab09cf
        segments_index = [np.arange(item.shape[0]) for item in segments]
        cartesian_index = cartesian_product(*segments_index)
        return [
            [segments[i][j] for i, j in enumerate(item)] for item in cartesian_index
        ]

    def get_transition_pathways(self, spin_system) -> List[TransitionPathway]:
        """Return a list of transition pathways from the given spin system that satisfy
        the query selection criterion of the method.

        Args:
            SpinSystem spin_system: A SpinSystem object.

        Returns:
            A list of :ref:`transition_pathway_api` objects. Each TransitionPathway
            object is an ordered collection of Transition objects.

        Example:
            >>> from mrsimulator import SpinSystem
            >>> from mrsimulator.methods import ThreeQ_VAS
            >>> sys = SpinSystem(sites=[{'isotope': '27Al'}, {'isotope': '29Si'}])
            >>> method = ThreeQ_VAS(channels=['27Al'])
            >>> pprint(method.get_transition_pathways(sys))
            [|1.5, -0.5⟩⟨-1.5, -0.5| ⟶ |-0.5, -0.5⟩⟨0.5, -0.5|,
             |1.5, -0.5⟩⟨-1.5, -0.5| ⟶ |-0.5, 0.5⟩⟨0.5, 0.5|,
             |1.5, 0.5⟩⟨-1.5, 0.5| ⟶ |-0.5, -0.5⟩⟨0.5, -0.5|,
             |1.5, 0.5⟩⟨-1.5, 0.5| ⟶ |-0.5, 0.5⟩⟨0.5, 0.5|]
        """
        segments = self._get_transition_pathways_np(spin_system)
        return [
            TransitionPathway(
                [
                    Transition(initial=tr[0].tolist(), final=tr[1].tolist())
                    for tr in item
                ]
            )
            for item in segments
        ]

    def shape(self) -> tuple:
        """The shape of the method's spectral dimension array.

        Returns:
            tuple

        Example:
            >>> from mrsimulator.methods import Method2D
            >>> method = Method2D(
            ...     channels=['1H'],
            ...     spectral_dimensions=[{'count': 40}, {'count': 10}]
            ... )
            >>> method.shape()
            (40, 10)
        """
        return tuple([item.count for item in self.spectral_dimensions])<|MERGE_RESOLUTION|>--- conflicted
+++ resolved
@@ -16,10 +16,7 @@
 from pydantic import PrivateAttr
 from pydantic import validator
 
-<<<<<<< HEAD
-=======
 from .spectral_dimension import CHANNELS
->>>>>>> ebab09cf
 from .spectral_dimension import SpectralDimension
 from .utils import cartesian_product
 
@@ -131,14 +128,10 @@
     rotor_frequency: float = Field(default=0.0, ge=0.0)
     rotor_angle: float = Field(default=0.9553166181245, ge=0.0, le=1.5707963268)
 
-<<<<<<< HEAD
-    _named_method: bool = PrivateAttr(False)
-=======
     # private attributes
     _named_method: bool = PrivateAttr(False)
     _metadata: dict = PrivateAttr({})
 
->>>>>>> ebab09cf
     property_unit_types: ClassVar[Dict] = {
         "magnetic_flux_density": "magnetic flux density",
         "rotor_frequency": "frequency",
@@ -315,49 +308,6 @@
         _ = [mth.pop(item) for item in [k for k, v in mth.items() if v is None]]
         return mth
 
-<<<<<<< HEAD
-    # def _get_symmetry_pathways(self, spin_system):
-    #     list_of_P = []
-    #     list_of_D = []
-    #     for dim in self.spectral_dimensions:
-    #         for ent in dim.events:
-    #             list_of_P.append(
-    #                 query_permutations(
-    #                     ent.transition_query.dict(),
-    #                     isotope=spin_system.get_isotopes(symbol=True),
-    #                     channel=[item.symbol for item in self.channels],
-    #                 )
-    #             )
-    #             if ent.transition_query.D is not None:
-    #                 list_of_D.append(
-    #                     query_permutations(
-    #                         ent.transition_query.dict(),
-    #                         isotope=spin_system.get_isotopes(symbol=True),
-    #                         channel=[item.symbol for item in self.channels],
-    #                         transition_symmetry="D",
-    #                     )
-    #                 )
-
-    #     return {"P": list_of_P, "D": list_of_D}
-
-    def _get_transition_pathways_np(self, spin_system):
-        all_transitions = spin_system._all_transitions()
-
-        isotopes = spin_system.get_isotopes(symbol=True)
-        channels = [item.symbol for item in self.channels]
-        if np.any([item not in isotopes for item in channels]):
-            return []
-
-        segments = [
-            evt.filter_transitions(all_transitions, isotopes, channels)
-            for dim in self.spectral_dimensions
-            for evt in dim.events
-        ]
-
-        # if segments == []:
-        #     return []
-
-=======
     def get_symmetry_pathways(self, symmetry_element: str) -> List[SymmetryPathway]:
         """Return a list of symmetry pathways of the method.
 
@@ -485,7 +435,6 @@
         # if segments == []:
         #     return []
 
->>>>>>> ebab09cf
         segments_index = [np.arange(item.shape[0]) for item in segments]
         cartesian_index = cartesian_product(*segments_index)
         return [
