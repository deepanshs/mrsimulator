# -*- coding: utf-8 -*-
from copy import deepcopy
from typing import ClassVar
from typing import Dict
from typing import List
from typing import Union

import csdmpy as cp
import numpy as np
from mrsimulator.spin_system.isotope import Isotope
from mrsimulator.transition import Transition
from mrsimulator.transition.transition_list import TransitionList
from mrsimulator.util.parseable import Parseable
from pydantic import validator

from .spectral_dimension import SpectralDimension
from .util import cartesian_product
from .util import D_symmetry_indexes
from .util import P_symmetry_indexes
from .util import query_permutations

__author__ = "Deepansh J. Srivastava"
__email__ = "srivastava.89@osu.edu"


class Method(Parseable):
    r"""Base Method class. A method class represents the NMR method.

<<<<<<< HEAD
    Attributes:
        name: The value is an optional string containing the name of the method. The
            default value is an empty string.
        label: The value is an optional label for the methods. The default value is
            None.
        description: The value is an optional string describing the method. The default
            value is None.
        channels: The value is a required list of isotope symbols over which the given
            method applies. An isotope symbol is given as a string with the atomic
            number followed by its atomic symbol, for example, '1H', '13C', and '33S'.
            The number of isotopes in a `channel` depends on the method. For example,
            a `BlochDecaySpectrum` method is a single channel method, in which case,
            the value of this attribute is a list with a single isotope symbol,
            ['13C'].
        spectral_dimensions: The value is a required list of SpectralDimension objects
            or a list of equivalent python dictionary objects. The number of spectral
            dimensions depends on the given method. For example, a `BlochDecaySpectrum`
            method is a one-dimensional method and thus requires a single spectral
            dimension.
        simulation: The value is a `CSDM <https://csdmpy.readthedocs.io/en/stable/api/CSDM.html>`_
            or a `ndarray <https://numpy.org/doc/1.18/reference/generated/numpy.ndarray.html>`_
            object holding the result of the simulation. The initial value of this
            attribute is None. A value is assigned to this attribute when you run the
            simulation using the :meth:`~mrsimulator.Simulator.run` method.
        experiment: The value is a `CSDM <https://csdmpy.readthedocs.io/en/stable/api/CSDM.html>`_
            or a `ndarray <https://numpy.org/doc/1.18/reference/generated/numpy.ndarray.html>`_
            object holding the experimental measurement for the given method, if
            available. The default value is None.
=======
    Attributes
    ----------

    channels: list (optional).
        The value is a list of isotope symbols over which the given method applies.
        An isotope symbol is given as a string with the atomic number followed by its
        atomic symbol, for example, '1H', '13C', and '33S'. The default is an empty
        list.
        The number of isotopes in a `channel` depends on the method. For example, a
        `BlochDecaySpectrum` method is a single channel method, in which case, the
        value of this attribute is a list with a single isotope symbol, ['13C'].

        Example
        -------

        >>> bloch = Method()
        >>> bloch.channels = ['1H']

    spectral_dimensions: list of :ref:`spectral_dim_api` or dict objects (optional).
        The number of spectral dimensions depends on the given method. For example, a
        `BlochDecaySpectrum` method is a one-dimensional method and thus requires a
        single spectral dimension. The default is a single default
        :ref:`spectral_dim_api` object.

        Example
        -------

        >>> bloch = Method()
        >>> bloch.spectral_dimensions = [SpectralDimension(count=8, spectral_width=50)]
        >>> # or equivalently
        >>> bloch.spectral_dimensions = [{'count': 8, 'spectral_width': 50}]

    simulation: CSDM or ndarray (N/A).
        An object holding the result of the simulation. The initial value of this
        attribute is None. A value is assigned to this attribute when you run the
        simulation using the :meth:`~mrsimulator.Simulator.run` method.

    experiment: CSDM or ndarray (optional).
        An object holding the experimental measurement for the given method, if
        available. The default value is None.

        Example
        -------

        >>> bloch.experiment = my_data # doctest: +SKIP

    name: str (optional).
        The value is the name or id of the method. The default value is None.

        Example
        -------

        >>> bloch.name = 'BlochDecaySpectrum'
        >>> bloch.name
        'BlochDecaySpectrum'

    label: str (optional).
        The value is a label for the method. The default value is None.

        Example
        -------

        >>> bloch.label = 'One pulse acquired spectrum'
        >>> bloch.label
        'One pulse acquired spectrum'

    description: str (optional).
        The value is a description of the method. The default value is None.

        Example
        -------

        >>> bloch.description = 'Huh!'
        >>> bloch.description
        'Huh!'

    post_simulation: An optional dict with post-simulation parameters.
>>>>>>> 6dc8c9a1
    """
    name: str = None
    label: str = None
    description: str = None
<<<<<<< HEAD
    channels: List[str]
    spectral_dimensions: List[SpectralDimension]
=======
    channels: List[str] = []
    spectral_dimensions: List[SpectralDimension] = [{}]
    post_simulation: PostSimulator = None
>>>>>>> 6dc8c9a1
    simulation: Union[cp.CSDM, np.ndarray] = None
    experiment: Union[cp.CSDM, np.ndarray] = None

    property_default_units: ClassVar = {
        "magnetic_flux_density": "T",
        "rotor_angle": "rad",
        "rotor_frequency": "Hz",
    }

    property_units: Dict = {
        "magnetic_flux_density": "T",
        "rotor_angle": "rad",
        "rotor_frequency": "Hz",
    }

    class Config:
        validate_assignment = True
        arbitrary_types_allowed = True

    @validator("channels", always=True)
    def validate_channels(cls, v, *, values, **kwargs):
        return [Isotope(symbol=_) for _ in v]

    @validator("experiment", pre=True, always=True)
    def validate_experiment(cls, v, *, values, **kwargs):
        if v is None:
            return None
        if isinstance(v, dict):
            return cp.parse_dict(v)
        if isinstance(v, cp.CSDM):
            return v
        raise ValueError("Unable to read the data.")

    @classmethod
    def parse_dict_with_units(cls, py_dict):
        """
        Parse the physical quantity from a dictionary representation of the Method
        object, where the physical quantity is expressed as a string with a number and
        a unit.

        Args:
            dict py_dict: A python dict representation of the Method object.

        Returns:
            A :ref:`method_api` object.
        """
        py_dict_copy = deepcopy(py_dict)
        if "spectral_dimensions" in py_dict_copy:
            py_dict_copy["spectral_dimensions"] = [
                SpectralDimension.parse_dict_with_units(s)
                for s in py_dict_copy["spectral_dimensions"]
            ]
        if "simulation" in py_dict_copy:
            py_dict_copy["simulation"] = cp.parse_dict(py_dict_copy["simulation"])
        if "experiment" in py_dict_copy:
            py_dict_copy["experiment"] = cp.parse_dict(py_dict_copy["experiment"])
        return super().parse_dict_with_units(py_dict_copy)

    def update_spectral_dimension_attributes_from_experiment(self):
        """Update the spectral dimension attributes of the method to match the
        attributes of the experiment from the :attr:`~mrsimulator.Method.experiment`
        attribute."""
        spectral_dims = self.spectral_dimensions
        for i, dim in enumerate(self.experiment.dimensions):
            spectral_dims[i].count = dim.count
            spectral_dims[i].spectral_width = dim.count * dim.increment.to("Hz").value
            spectral_dims[i].reference_offset = dim.coordinates_offset.to("Hz").value
            spectral_dims[i].origin_offset = dim.origin_offset.to("Hz").value

    def to_dict_with_units(self):
        """
        Parse the class object to a JSON compliant python dictionary object where
        the attribute value with physical quantity is expressed as a string with a
        value and a unit.

        Returns:
            A python dict object.
        """
        temp_dict = {}
        items = ["name", "label", "description"]
        for en in items:
            value = self.__getattribute__(en)
            if value is not None:
                temp_dict[en] = self.__getattribute__(en)

        temp_dict["spectral_dimensions"] = [
            item.to_dict_with_units() for item in self.spectral_dimensions
        ]
        temp_dict["channels"] = [item.to_dict_with_units() for item in self.channels]
        if self.simulation is not None:
            temp_dict["simulation"] = self.simulation.to_dict(update_timestamp=True)
        if self.experiment is not None:
            temp_dict["experiment"] = self.experiment.to_dict()
        return temp_dict

    def dict(self, **kwargs):
        temp_dict = super().dict(**kwargs)
        if self.simulation is not None:
            temp_dict["simulation"] = self.simulation.to_dict(update_timestamp=True)
        if self.experiment is not None:
            temp_dict["experiment"] = self.experiment.to_dict()
        return temp_dict

    def _get_transition_pathways(self, spin_system):
        selected_transitions = spin_system._all_transitions()

        segments = []
        for seq in self.spectral_dimensions:
            for ent in seq.events:
                list_of_P = query_permutations(
                    ent.transition_query.to_dict_with_units(),
                    isotope=spin_system.get_isotopes(),
                    channel=[item.symbol for item in self.channels],
                )
                indexes = P_symmetry_indexes(selected_transitions, list_of_P)
                selected_transitions = selected_transitions[indexes]

                if ent.transition_query.D is not None:
                    list_of_D = query_permutations(
                        ent.transition_query.to_dict_with_units(),
                        isotope=spin_system.get_isotopes(),
                        channel=[item.symbol for item in self.channels],
                        transition_symmetry="D",
                    )
                    indexes = D_symmetry_indexes(selected_transitions, list_of_D)
                    selected_transitions = selected_transitions[indexes]

                segments += [selected_transitions]
        return segments

    def get_transition_pathways(self, spin_system) -> np.ndarray:
        """
        Return a list of transition pathways from the given spin system that satisfy
        the query selection criterion of the method.

        Args:
            SpinSystem spin_system: A SpinSystem object.

        Returns:
            An array of TransitionList objects. Each TransitionList object is a
            transition pathways containing a series of Transition objects.
        """
        segments = self._get_transition_pathways(spin_system)
        segments = [
            np.asarray(
                TransitionList(
                    [
                        Transition(initial=_[0].tolist(), final=_[1].tolist())
                        for _ in item
                    ]
                )
            )
            for item in segments
        ]
        return cartesian_product(*segments)

    # def get_transition_pathways_old(self, spin_system):
    #     """
    #     Return a list of transition pathways from the given spin_system that satisfy
    #     the query criterion of the method.

    #     Args:
    #         spin_system: An SpinSystem object.
    #     """
    #     transitions = spin_system.all_transitions()
    #     segments = []
    #     for seq in self.spectral_dimensions:
    #         for ent in seq.events:
    #             list_of_P = query_permutations(
    #                 ent.transition_query.to_dict_with_units(),
    #                 isotope=spin_system.get_isotopes(),
    #                 channel=[item.symbol for item in self.channels],
    #             )
    #             P_segment = []
    #             # delta_P = transitions[:,:]
    #             # for symmetry in list_of_P:
    #             #     P_segment += transitions.filter(P=symmetry)

    #             # if ent.transition_query.D != None:
    #             #     list_of_D = query_permutations(
    #             #         ent.transition_query.to_dict_with_units(),
    #             #         isotope=spin_system.get_isotopes(),
    #             #         channel=[item.symbol for item in self.channels],
    #             #         transition_symmetry = "D"
    #             #     )

    #             #     D_segment = []
    #             #     for D_symmetry in list_of_D:
    #             #         D_segment += transitions.filter(D = D_symmetry)
    #             #     print('list of D: ', list_of_D)
    #             #     print('D_segment: ', D_segment)

    #             for symmetry in list_of_P:
    #                 if ent.transition_query.D is None:
    #                     P_segment += transitions.filter(P=symmetry)
    #                 elif ent.transition_query.D is not None:
    #                     list_of_D = query_permutations(
    #                         ent.transition_query.to_dict_with_units(),
    #                         isotope=spin_system.get_isotopes(),
    #                         channel=[item.symbol for item in self.channels],
    #                         transition_symmetry="D",
    #                     )
    #                     D_transition = []
    #                     [
    #                         D_transition.append(x)
    #                         for x in list_of_D
    #                         if x not in D_transition
    #                     ]
    #                     # D_segment = []
    #                     for D_symmetry in D_transition:
    #                         P_segment += transitions.filter(P=symmetry, D=D_symmetry)
    #                     # print('list of D: ', D_transition)
    #                     # for symmetry in list_of_D:
    #                     #     D_segment += transitions.filter(D=symmetry)
    #                     # print('D_segment: ', D_segment)

    #             segments.append(np.asarray(P_segment))  # append the intersection
    #     return cartesian_product(*segments)<|MERGE_RESOLUTION|>--- conflicted
+++ resolved
@@ -26,36 +26,6 @@
 class Method(Parseable):
     r"""Base Method class. A method class represents the NMR method.
 
-<<<<<<< HEAD
-    Attributes:
-        name: The value is an optional string containing the name of the method. The
-            default value is an empty string.
-        label: The value is an optional label for the methods. The default value is
-            None.
-        description: The value is an optional string describing the method. The default
-            value is None.
-        channels: The value is a required list of isotope symbols over which the given
-            method applies. An isotope symbol is given as a string with the atomic
-            number followed by its atomic symbol, for example, '1H', '13C', and '33S'.
-            The number of isotopes in a `channel` depends on the method. For example,
-            a `BlochDecaySpectrum` method is a single channel method, in which case,
-            the value of this attribute is a list with a single isotope symbol,
-            ['13C'].
-        spectral_dimensions: The value is a required list of SpectralDimension objects
-            or a list of equivalent python dictionary objects. The number of spectral
-            dimensions depends on the given method. For example, a `BlochDecaySpectrum`
-            method is a one-dimensional method and thus requires a single spectral
-            dimension.
-        simulation: The value is a `CSDM <https://csdmpy.readthedocs.io/en/stable/api/CSDM.html>`_
-            or a `ndarray <https://numpy.org/doc/1.18/reference/generated/numpy.ndarray.html>`_
-            object holding the result of the simulation. The initial value of this
-            attribute is None. A value is assigned to this attribute when you run the
-            simulation using the :meth:`~mrsimulator.Simulator.run` method.
-        experiment: The value is a `CSDM <https://csdmpy.readthedocs.io/en/stable/api/CSDM.html>`_
-            or a `ndarray <https://numpy.org/doc/1.18/reference/generated/numpy.ndarray.html>`_
-            object holding the experimental measurement for the given method, if
-            available. The default value is None.
-=======
     Attributes
     ----------
 
@@ -133,19 +103,12 @@
         'Huh!'
 
     post_simulation: An optional dict with post-simulation parameters.
->>>>>>> 6dc8c9a1
     """
     name: str = None
     label: str = None
     description: str = None
-<<<<<<< HEAD
     channels: List[str]
     spectral_dimensions: List[SpectralDimension]
-=======
-    channels: List[str] = []
-    spectral_dimensions: List[SpectralDimension] = [{}]
-    post_simulation: PostSimulator = None
->>>>>>> 6dc8c9a1
     simulation: Union[cp.CSDM, np.ndarray] = None
     experiment: Union[cp.CSDM, np.ndarray] = None
 
