--- conflicted
+++ resolved
@@ -338,72 +338,11 @@
         if np.any([item not in isotopes for item in channels]):
             return []
 
-<<<<<<< HEAD
-    def events_to_dataframe(self) -> pd.DataFrame:
-        """Returns events array as DataFrame with event number as column and
-        attribute names as indexes
-
-        Returns:
-            Pandas DataFrame object
-
-        """
-        events = []
-        for dim in self.spectral_dimensions:
-            events.extend(dim.events)
-
-        data = [ev.json() for ev in events]
-        # Formatting here
-        df = pd.DataFrame(data)
-        return df
-
-    def _df_remove_properties(self, df, properties) -> pd.DataFrame:
-        """Removes indexes from df not in properties if properties is not None.
-        Otherwise removes constant parameters. places fraction row at end of
-        data frame regardless of properties
-
-        Parameters:
-            df: DataFrame to be altered
-            properties: List of properties to keep
-
-        Returns:
-            Altered Pandas DataFrame object
-
-        """
-        fraction_row = df.pop("fraction")
-        if properties is not None:
-            df.drop(columns=np.setdiff1d(df.columns, properties), inplace=True)
-        else:
-            for col in df.columns:
-                print(col)
-                print(df[col].value_counts().size)
-                if df[col].value_counts().size == 1:
-                    df.drop(columns=col, inplace=True)
-        df["fraction"] = fraction_row
-        return df
-
-    def _df_expand_transition_pathways(self, df) -> pd.DataFrame:
-        """Takes the transition_query dict from each event number in dataframe
-        and adds columns for symmetry pathways
-
-        Parameters:
-            df: DataFrame to expand into
-
-        Returns:
-            Altered Pandas DataFrame object
-
-         """
-
-        return df
-
-    def _get_transition_pathways(self, spin_system):
-        all_transitions = spin_system._all_transitions()
-=======
         segments = [
             evt.filter_transitions(all_transitions, isotopes, channels)
             for dim in self.spectral_dimensions
             for evt in dim.events
         ]
->>>>>>> 4a64353a
 
         # if segments == []:
         #     return []
@@ -462,65 +401,4 @@
             >>> method.shape()
             (40, 10)
         """
-<<<<<<< HEAD
-        return [item.count for item in self.spectral_dimensions]
-
-    def plot(self, properties=None):
-        """
-        Creates figure for method from events in spectral_dimensions.
-        If no properties are provided, ony properties which vary over
-        events will be plotted, except 'p' and 'd' which are always plotted
-
-        Args:
-            List properties: list of properties to plot
-
-        Returns:
-            Matplotlib fig: Figure to be plotted
-        """
-
-        df = self.events_to_dataframe()
-        df = self._df_remove_properties(df, properties)
-
-        f_lst = [0] + [sum(df["fraction"][:i + 1]) for i in range(df.shape[0])]
-        x_data = [x for i in range(len(f_lst) - 1) for x in (f_lst[i], f_lst[i + 1])]
-
-        # Construct plot
-        fig, axs = plt.subplots(
-            nrows=(df.shape[0] - 1),
-            ncols=1,
-            figsize=(len(self.spectral_dimensions) * 2, df.shape[0] * 2),
-            sharex=True,
-            gridspec_kw={'hspace': 0.0}
-        )
-
-        axs = [axs] if not isinstance(axs, np.ndarray) else axs
-        axs[0].set_xlim([0, len(self.spectral_dimensions)])
-        axs[0].set_xticks(np.arange(0.0, len(self.spectral_dimensions), 1.0))
-
-        # Plot data and simple formatting for subplots y axis
-        for i, ax in enumerate(axs):
-            colors = ['b', 'r', 'g', 'orange']
-            if df.columns[i] is "p" or df.columns[i] is "d":
-                for path in self.get_symmetry_pathways(df.iloc[i]):
-                    ax.plot(x_data, [num for j in path for num in (j, j)],
-                            color=colors.pop(0), alpha=0.6)
-            else:
-                ax.plot(x_data, [num for j in df.iloc[i] for num in (j, j)],
-                        color='b', alpha=0.6)
-
-            # Formatting of y axis
-            _ylabel = " ".join(df.index[i].split("_"))
-            if df.index[i] in self.property_units:
-                _ylabel += " ({})".format(self.property_units[df.index[i]])
-            ax.set_ylabel(ylabel=_ylabel)
-            ax.yaxis.set_major_formatter(mpl.ticker.FormatStrFormatter('%.2f'))
-            ax.grid(axis='both', color='g', alpha=0.2)
-            for side in ['top', 'bottom', 'left', 'right']:
-                ax.spines[side].set_linewidth(1.5)  # Set thickness of axis
-
-        fig.suptitle(self.name if self.name is not None else "Method Name")
-        fig.tight_layout()
-        return fig
-=======
-        return tuple([item.count for item in self.spectral_dimensions])
->>>>>>> 4a64353a
+        return tuple([item.count for item in self.spectral_dimensions])