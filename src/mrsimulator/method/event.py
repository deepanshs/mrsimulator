from copy import deepcopy
from typing import ClassVar
from typing import Dict
from typing import List
from typing import Union

import numpy as np
from mrsimulator.utils.parseable import Parseable
from pydantic import Field
from pydantic import validator

from .frequency_contrib import default_freq_contrib
from .frequency_contrib import freq_list_all
from .frequency_contrib import FrequencyEnum
from .query import MixingEnum
from .query import MixingQuery
from .query import TransitionQuery
from .utils import D_symmetry_indexes
from .utils import P_symmetry_indexes

__author__ = "Deepansh J. Srivastava"
__email__ = "srivastava.89@osu.edu"


class BaseEvent(Parseable):
    """Base BaseEvent class. If the value of the attribute is None, the value of the
    corresponding global attribute will be used instead.

    Attributes
    ----------

    magnetic_flux_density:
        The macroscopic magnetic flux density, :math:`H_0`, of the applied external
        magnetic field during the event in units of T. The default value is ``None``.

    rotor_frequency:
        The sample spinning frequency :math:`\nu_r`, during the event in units of Hz.
        The default value is ``None``.

    rotor_angle:
        The angle between the sample rotation axis and the applied external magnetic
        field vector, :math:`\theta`, during the event in units of rad.
        The default value is ``None``, i.e. the magic angle.

    freq_contrib:
        A list of FrequencyEnum enumeration. The default is all frequency enumerations.

<<<<<<< HEAD
    transition_query:
        A list of TransitionQuery or equivalent dict objects. The queries are used in
        selecting the transitions during the event. Only selected transitions
=======
    transition_queries:
        A TransitionQuery or an equivalent dict object listing the queries used in
        selecting the active transitions during the event. Only the active transitions
>>>>>>> 9aeaf1ad
        from this query will contribute to the net frequency.
    """

    magnetic_flux_density: float = Field(default=None, ge=0.0)
    rotor_frequency: float = Field(default=None, ge=0.0)
    rotor_angle: float = Field(default=None, ge=0.0, le=1.5707963268)
    freq_contrib: List[FrequencyEnum] = default_freq_contrib
    transition_queries: List[TransitionQuery] = [TransitionQuery()]

    property_unit_types: ClassVar[Dict] = {
        "magnetic_flux_density": "magnetic flux density",
        "rotor_frequency": "frequency",
        "rotor_angle": "angle",
    }

    property_default_units: ClassVar[Dict] = {
        "magnetic_flux_density": "T",
        "rotor_frequency": "Hz",
        "rotor_angle": "rad",
    }

    property_units: Dict = {
        "magnetic_flux_density": "T",
        "rotor_frequency": "Hz",
        "rotor_angle": "rad",
    }

    class Config:
        validate_assignment = True

    @validator("rotor_frequency", always=True)
    def validate_rotor_frequency(cls, v, **kwargs):
        if v is not None:
            return 1e12 if np.isinf(v) else v
        return v

    @classmethod
    def parse_dict_with_units(cls, py_dict: dict):
        """Parse the physical quantities of an Event object from a python dictionary
        object.

        Args:
            dict py_dict: Dict object
        """
        py_dict_copy = deepcopy(py_dict)
        return super().parse_dict_with_units(py_dict_copy)

    def _freq_contrib_flags(self) -> np.ndarray:
        array = np.zeros(len(freq_list_all), dtype=int)
        array[[item.index() for item in self.freq_contrib]] = 1
        return array

    def combination(self, isotopes, channels):
        """All possible combinations of the event queries over the given channels and
        list of isotopes.

        Args:
            (list) isotopes: List of isotopes in the spin system.
            (list) channels: List of method channels.
        """
        return [
            item.combination(isotopes, channels) for item in self.transition_queries
        ]

    def filter_transitions(self, all_transitions, isotopes, channels):
        """Filter transitions based on the transition query.

        Args:
            (list)  all_transitions: List of all transitions from the spin system.
            (list) isotopes: List of isotopes in the spin system.
            (list) channels: List of method channels.
        """
        symmetry_combinations = self.combination(isotopes, channels)

        segment = []
        for item in symmetry_combinations:
            st = all_transitions[:]
            st = st[P_symmetry_indexes(st, item["P"])] if item["P"].size > 0 else st
            st = st[D_symmetry_indexes(st, item["D"])] if item["D"].size > 0 else st
            segment += [st]
        return np.vstack(segment)


class SpectralEvent(BaseEvent):
    r"""Base SpectralEvent class defines the spin environment and the transition query
    for a segment of the transition pathway.

    Attributes
    ----------

    fraction:
        The weight of the frequency contribution from the event. The default is 1.

    magnetic_flux_density:
        The macroscopic magnetic flux density, :math:`H_0`, of the applied external
        magnetic field during the event in units of T. The default value is ``9.4``.

    rotor_frequency:
        The sample spinning frequency :math:`\nu_r`, during the event in units of Hz.
        The default value is ``0``.

    rotor_angle:
        The angle between the sample rotation axis and the applied external magnetic
        field vector, :math:`\theta`, during the event in units of rad.
        The default value is ``0.9553166``, i.e. the magic angle.

    freq_contrib:
        A list of FrequencyEnum enumeration. The default is all frequency enumerations.

    transition_queries:
        A TransitionQuery or an equivalent dict object listing the queries used in
        selecting the active transitions during the event. Only the active transitions
        from this query will contribute to the net frequency.
    """
    fraction: float = 1.0

    class Config:
        extra = "forbid"
        validate_assignment = True


class ConstantDurationEvent(BaseEvent):  # TransitionModulationEvent
    r"""Base ConstantDurationEvent class defines the spin environment and the
    transition query for a segment of the transition pathway. The frequency from this
    event contribute to the spectrum as amplitudes.

    Attributes
    ----------

    duration:
        The duration of the event in units of µs. The default is 0.

    magnetic_flux_density:
        The macroscopic magnetic flux density, :math:`H_0`, of the applied external
        magnetic field during the event in units of T. The default value is ``9.4``.

    rotor_frequency:
        The sample spinning frequency :math:`\nu_r`, during the event in units of Hz.
        The default value is ``0``.

    rotor_angle:
        The angle between the sample rotation axis and the applied external magnetic
        field vector, :math:`\theta`, during the event in units of rad.
        The default value is ``0.9553166``, i.e. the magic angle.

    freq_contrib:
        A list of FrequencyEnum enumeration. The default is all frequency enumerations.

    transition_queries:
        A TransitionQuery or an equivalent dict object listing the queries used in
        selecting the active transitions during the event. Only the active transitions
        from this query will contribute to the net frequency.
    """
    duration: float

    property_unit_types: ClassVar[Dict] = {
        "duration": "time",
        **BaseEvent.property_unit_types,
    }
    property_default_units: ClassVar[Dict] = {
        "duration": "µs",
        **BaseEvent.property_default_units,
    }
    property_units: Dict = {
        "duration": "µs",
        **BaseEvent().property_default_units,
    }

    test_vars: ClassVar[Dict] = {"duration": 0.0}

    class Config:
        extra = "forbid"
        validate_assignment = True


class MixingEvent(Parseable):  # TransitionMixingEvent
    """Transition mixing class

    Attributes
    ----------

    query:
        The transition mixing query.
    """

    query: Union[MixingQuery, MixingEnum]

    test_vars: ClassVar[Dict] = {"query": {}}

    class Config:
        extra = "forbid"
        validate_assignment = True

    @validator("query", pre=True, always=True)
    def validate_query(cls, v, **kwargs):
        """Validator which tries to convert query to a MixingEnum if query is string"""
        if isinstance(v, str):
            if v in MixingEnum.allowed_enums():
                v = MixingEnum[v]
            else:
                raise ValueError(
                    f"Unrecognized MixingEnum name '{v}'. "
                    f"The allowed types are {MixingEnum.allowed_enums()}"
                )
        return v

    @classmethod
    def parse_dict_with_units(cls, py_dict):
        """
        Parse the physical quantity from a dictionary representation of the MixingEvent
        object, where the physical quantity is expressed as a string with a number and
        a unit.

        Args:
            dict py_dict: A python dict representation of the MixingEvent object.

        Returns:
            A MixingEvent.
        """
        py_dict_copy = deepcopy(py_dict)
        if isinstance(py_dict_copy["query"], dict):
            py_dict_copy["query"] = MixingQuery.parse_dict_with_units(
                py_dict_copy["query"]
            )
        return super().parse_dict_with_units(py_dict_copy)


class Event(Parseable):
    """Event class Object"""

    event: Union[MixingEvent, ConstantDurationEvent, SpectralEvent]<|MERGE_RESOLUTION|>--- conflicted
+++ resolved
@@ -45,15 +45,9 @@
     freq_contrib:
         A list of FrequencyEnum enumeration. The default is all frequency enumerations.
 
-<<<<<<< HEAD
-    transition_query:
-        A list of TransitionQuery or equivalent dict objects. The queries are used in
-        selecting the transitions during the event. Only selected transitions
-=======
     transition_queries:
         A TransitionQuery or an equivalent dict object listing the queries used in
         selecting the active transitions during the event. Only the active transitions
->>>>>>> 9aeaf1ad
         from this query will contribute to the net frequency.
     """
 
