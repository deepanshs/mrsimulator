"""
Function list:
    - ST1_VAS
    - ST2_VAS
"""
from mrsimulator.spin_system.isotope import Isotope

from .base import BaseNamedMethod2D

__author__ = "Deepansh J. Srivastava"
__email__ = "srivastava.89@osu.edu"


shear_factor_ST_MAS = {
    3: {1.5: 24 / 27, 2.5: 21 / 72, 3.5: 84 / 135, 4.5: 165 / 216},
    5: {2.5: 132 / 72, 3.5: 69 / 135, 4.5: 12 / 216},
    7: {3.5: 324 / 135, 4.5: 243 / 216},
    9: {4.5: 600 / 216},
}

ST_p_symmetry = {"ST1_VAS": {"st": 1.5}, "ST2_VAS": {"st": 2.5}}


class ST_VAS(BaseNamedMethod2D):
    """Simulate a satellite-transition magic-angle spinning spectrum.

    note:
        The `rotor_frequency` and `rotor_angle` parameters are fixed for this method.
        The method produces an infinite spinning speed spectrum.

    Return:
        A :py:class:`~mrsimulator.Method` instance.
    """

    class Config:
        extra = "forbid"

    @classmethod
    def update(cls, **kwargs):
        name = cls.__name__
        st = ST_p_symmetry[name]["st"]

        spin = Isotope(symbol=kwargs["channels"][0]).spin
        p = -1 if st == spin else 1

        description = (
            f"Simulate a P={p} (ST) to P=-1 (CT) ST-CT variable-angle spinning "
            "correlation spectrum."
        )
<<<<<<< HEAD
        spin = Isotope.get_isotope(kwargs["channels"][0]).spin
=======
>>>>>>> 86699aee

        # select the coherence for the first event
        d = st**2 - (st - 1) ** 2

        # setting transition symmetry elements for spectral dimension 0
        events_0 = [
            {
                "transition_queries": [
                    {"ch1": {"P": [p], "D": [d]}},
                    {"ch1": {"P": [p], "D": [-d]}},
                ]
            }
        ]
        # setting transition symmetry elements for spectral dimension 1
        events_1 = [{"transition_queries": [{"ch1": {"P": [-1], "D": [0]}}]}]

        # method affine matrix shear factor
        k = shear_factor_ST_MAS[int(2 * st)][spin]

        return {
            "name": name,
            "description": description,
            "spectral_dimensions": [{"events": events_0}, {"events": events_1}],
            "affine_matrix": [1 / (1 + k), k / (1 + k), 0, 1],
        }


class ST1_VAS(ST_VAS):
    """Simulate a sheared and scaled inner satellite and central transition correlation
    spectrum.

    Note:
        The attribute `rotor_frequency` cannot be modified for this method and is set to
        simulate an infinite speed spectrum.

    Return:
        A :py:class:`~mrsimulator.Method` instance.

    Example:
        >>> method = ST1_VAS(
        ...     channels=["87Rb"],
        ...     magnetic_flux_density=9.4,  # in T
        ...     spectral_dimensions=[
        ...         {
        ...             "count": 128,
        ...             "spectral_width": 1e3,  # in Hz
        ...             "reference_offset": -5e3,  # in Hz
        ...             "label": "Isotropic dimension",
        ...         },
        ...         {
        ...             "count": 256,
        ...             "spectral_width": 1e4,  # in Hz
        ...             "reference_offset": -3e3,  # in Hz
        ...             "label": "MAS dimension",
        ...         },
        ...     ],
        ... )
        >>> sys = SpinSystem(sites=[Site(isotope='87Rb')])
        >>> pprint(method.get_transition_pathways(sys))
        [|-1.5⟩⟨-0.5| ⟶ |-0.5⟩⟨0.5|, weight=(1+0j),
         |0.5⟩⟨1.5| ⟶ |-0.5⟩⟨0.5|, weight=(1+0j)]
    """

    class Config:
        extra = "forbid"


class ST2_VAS(ST_VAS):
    """Simulate a sheared and scaled second to inner satellite and central transition
    correlation spectrum.

    Note:
        The attribute `rotor_frequency` cannot be modified for this method and is set to
        simulate an infinite speed spectrum.

    Return:
        A :py:class:`~mrsimulator.Method` instance.

    Example:
        >>> method = ST2_VAS(
        ...     channels=["17O"],
        ...     magnetic_flux_density=9.4,  # in T
        ...     spectral_dimensions=[
        ...         {
        ...             "count": 256,
        ...             "spectral_width": 4e3,  # in Hz
        ...             "reference_offset": -5e3,  # in Hz
        ...             "label": "Isotropic dimension",
        ...         },
        ...         {
        ...             "count": 512,
        ...             "spectral_width": 1e4,  # in Hz
        ...             "reference_offset": -4e3,  # in Hz
        ...             "label": "MAS dimension",
        ...         },
        ...     ],
        ... )
        >>> sys = SpinSystem(sites=[Site(isotope='17O')])
        >>> pprint(method.get_transition_pathways(sys))
        [|-2.5⟩⟨-1.5| ⟶ |-0.5⟩⟨0.5|, weight=(1+0j),
         |1.5⟩⟨2.5| ⟶ |-0.5⟩⟨0.5|, weight=(1+0j)]
    """

    class Config:
        extra = "forbid"<|MERGE_RESOLUTION|>--- conflicted
+++ resolved
@@ -47,10 +47,7 @@
             f"Simulate a P={p} (ST) to P=-1 (CT) ST-CT variable-angle spinning "
             "correlation spectrum."
         )
-<<<<<<< HEAD
         spin = Isotope.get_isotope(kwargs["channels"][0]).spin
-=======
->>>>>>> 86699aee
 
         # select the coherence for the first event
         d = st**2 - (st - 1) ** 2
