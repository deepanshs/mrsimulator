--- conflicted
+++ resolved
@@ -160,7 +160,6 @@
             dim.origin_offset = f"{self.origin_offset} Hz"
         return dim
 
-<<<<<<< HEAD
     # def events_to_dataframe(self) -> pd.DataFrame:
     #     """Returns events list as DataFrame with event number as columns"""
     #     attributes = list(Event().property_units.keys())
@@ -174,7 +173,7 @@
     #         _lst.append(self.events[i].transition_query.get_d())
     #         df[i] = _lst
     #     return df
-=======
+
     def _get_symmetry_pathways(self, symmetry_element: str) -> list:
         """Generate a list of symmetry pathways for the event.
 
@@ -230,5 +229,4 @@
                 for ch in CHANNELS
             }
             for item in products
-        ]
->>>>>>> 32522129
+        ]