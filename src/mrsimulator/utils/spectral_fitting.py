--- conflicted
+++ resolved
@@ -359,24 +359,11 @@
         for item, data in zip(post_sim, sim.methods)
     ]
 
-<<<<<<< HEAD
-    exp_data = sim.methods[0].experiment
-    exp_data_y = exp_data.y[0].components[0]
-
-    # If data has negative increment, reverse the data before taking the difference.
-    index = [-i - 1 for i, item in enumerate(exp_data.x) if item.increment.value < 0]
-    exp_data_y = exp_data_y if index == [] else np.flip(exp_data_y, axis=tuple(index))
-
-    diff = exp_data_y - datum
-
-    return diff / sigma
-=======
     diff = np.asarray([])
     for processed_datum, mth, sigma_ in zip(processed_data, sim.methods, sigma):
         datum = 0
         for decomposed_datum in processed_datum.y:
             datum += decomposed_datum.components[0].real
->>>>>>> ac608593
 
         # If data has negative increment, reverse the data before taking the difference.
         exp_data = mth.experiment.y[0].components[0]
