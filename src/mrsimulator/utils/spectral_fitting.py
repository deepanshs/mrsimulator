--- conflicted
+++ resolved
@@ -3,7 +3,6 @@
 import numpy as np
 from lmfit import Parameters
 from mrsimulator import Simulator
-from mrsimulator.method import NAMED_METHODS
 
 __author__ = ["Maxwell C Venetos", "Deepansh Srivastava"]
 __email__ = ["maxvenetos@gmail.com", "srivastava.89@osu.edu"]
@@ -59,12 +58,7 @@
 
 def _str_encode(my_string):
     """LMFIT Parameters class does not allow for names to include special characters.
-<<<<<<< HEAD
-    This function converts '[', ']', and '.' to their HTML numbers to comply with
-    LMFIT.
-=======
     This function replaces '[', ']', and '.' to '_' to comply with LMFIT rules.
->>>>>>> bf9f99c7
 
     Args:
         my_string: A string object
@@ -114,15 +108,9 @@
     return [item.dict() for item in my_list]
 
 
-<<<<<<< HEAD
-def _traverse_dictionaries(dictionary, parent="spin_systems"):
-    """Parses through the dictionary objects contained within the simulator object in
-    order to return a list of all attributes that are populated.
-=======
 def _traverse_dictionaries(instance, parent="spin_systems"):
     """Parses through the instance object contained within the parent object and return
     a list of attributes that are populated.
->>>>>>> bf9f99c7
 
     Args:
         instance: An instance object from the parent object.
@@ -154,15 +142,9 @@
     return []
 
 
-<<<<<<< HEAD
-def _post_sim_LMFIT_params(params, post_sim, index):
-    """Creates an LMFIT Parameters object for SignalProcessor operations
-    involved in spectrum fitting.
-=======
 def _post_sim_LMFIT_params(params, process, index):
     """Creates a LMFIT Parameters object for SignalProcessor operations involved in
     spectrum fitting.
->>>>>>> bf9f99c7
 
     Args:
         params: LMFIT parameters object.
@@ -172,93 +154,6 @@
     Returns:
         Parameters object.
     """
-<<<<<<< HEAD
-    for i, operation in enumerate(post_sim.operations):
-        name = operation.__class__.__name__
-        if name in POST_SIM_DICT:
-            for attr in POST_SIM_DICT[name]:
-                key = f"SP_{index}_operation_{i}_{name}_{attr}"
-                val = operation.__getattribute__(attr)
-                params.add(name=key, value=val)
-
-
-def make_signal_processor_params(post_sim):
-    post_sim = post_sim if isinstance(post_sim, list) else [post_sim]
-
-    params = Parameters()
-    for i, processor in enumerate(post_sim):
-        if not isinstance(processor, sp.SignalProcessor):
-            name = type(processor).__name__
-            raise ValueError(f"Expecting a `SignalProcessor` object, found {name}.")
-        _post_sim_LMFIT_params(params, processor, i)
-    return params
-
-
-def _get_simulator_object_value(sim, string):
-    """Parse the string representing the Simulator object dictionary tree format, and
-    return its value.
-
-    Args:
-        sim: The simulator object.
-        string: A string representing the Simulator object dictionary tree format.
-
-    Returns:
-        Float. The value of the object.
-
-    Example:
-        >>> site = Site(isotropic_chemical_shift=-431)
-        >>> sys = SpinSystem(sites=[site], abundance=23)
-        >>> sim = Simulator()
-        >>> sim.spin_systems.append(sys)
-
-        >>> string = 'sys_0_site_0_isotropic_chemical_shift'
-        >>> _get_simulator_object_value(sim, string)
-        -431.0
-
-        >>> string = 'sys_0_abundance'
-        >>> _get_simulator_object_value(sim, string)
-        23.0
-    """
-    string = _str_decode(string)
-    obj = sim
-    for attr in string:
-        obj = obj[int(attr)] if attr.isnumeric() else obj.__getattribute__(attr)
-    return obj
-
-
-def make_simulator_params(params, sim):
-    if not isinstance(sim, Simulator):
-        raise ValueError(f"Expecting a `Simulator` object, found {type(sim).__name__}.")
-
-    temp_list = _traverse_dictionaries(_list_of_dictionaries(sim.spin_systems))
-
-    # get total abundance scaling factor
-    length = len(sim.spin_systems)
-    abundance_scale = 100 / sum([sim.spin_systems[i].abundance for i in range(length)])
-
-    # expression for the last abundance.
-    last_abundance = f"{length - 1}_abundance"
-    expression = "-".join([f"{START}{i}_abundance" for i in range(length - 1)])
-    expression = "100" if expression == "" else f"100-{expression}"
-    for items in temp_list:
-        value = _get_simulator_object_value(sim, items)
-        if "_eta" in items:
-            params.add(name=items, value=value, min=0, max=1)
-
-        # last_abundance should come before abundance
-        elif last_abundance in items:
-            params.add(name=items, value=value, min=0, max=100, expr=expression)
-
-        elif "abundance" in items:
-            params.add(name=items, value=value * abundance_scale, min=0, max=100)
-        else:
-            params.add(name=items, value=value)
-
-
-def make_LMFIT_parameters(sim: Simulator, post_sim: list = None):
-    """An alias of `make_LMFIT_params` function."""
-    return make_LMFIT_params(sim, post_sim)
-=======
     _ = [
         params.add(
             name=f"SP_{index}_operation_{i}_{operation.__class__.__name__}_{attr}",
@@ -278,7 +173,6 @@
             the order of the methods in the Simulator object.
     """
     processors = processors if isinstance(processors, list) else [processors]
->>>>>>> bf9f99c7
 
     correct_type = all([isinstance(obj, sp.SignalProcessor) for obj in processors])
     if not correct_type:
@@ -310,33 +204,6 @@
         >>> _get_simulator_object_value(sim, string)
         -431.0
 
-<<<<<<< HEAD
-def _update_sim_from_LMFIT_params(sim, string, value):
-    """Parse the string representing the Simulator object dictionary tree format, and
-    set its value to the input.
-
-    Args:
-        sim: The simulator object.
-        string: A string representing the Simulator object dictionary tree format.
-        value: The value to assign.
-
-    Example:
-        >>> site = Site(isotropic_chemical_shift=-431)
-        >>> sys = SpinSystem(sites=[site], abundance=23)
-        >>> sim = Simulator()
-        >>> sim.spin_systems.append(sys)
-
-        >>> string = 'sys_0_site_0_isotropic_chemical_shift'
-        >>> _update_sim_from_LMFIT_params(sim, string, 120)
-        >>> sim.spin_systems[0].sites[0].isotropic_chemical_shift
-        120.0
-    """
-    string = _str_decode(string)
-    obj = sim
-    for attr in string[:-1]:
-        obj = obj[int(attr)] if attr.isnumeric() else obj.__getattribute__(attr)
-    obj.__setattr__(string[-1], value)
-=======
         >>> string = 'sys_0_abundance'
         >>> _get_simulator_object_value(sim, string)
         23.0
@@ -357,30 +224,9 @@
     params = Parameters()
     if not isinstance(sim, Simulator):
         raise ValueError(f"Expecting a `Simulator` object, found {type(sim).__name__}.")
->>>>>>> bf9f99c7
-
-
-<<<<<<< HEAD
-def _update_post_sim_from_LMFIT_params(params, post_sim):
-    """Updates SignalProcessor operation arguments from an LMFIT Parameters object
-
-    Args:
-        params: LMFIT Parameters object
-        post_sim: SignalProcessor object
-    """
-    for param in params:
-        # iterating through the parameter list looking for only post_sim params
-        if "operation_" in param:
-            # splitting parameter name to obtain operations index, operation argument,
-            # and its value
-            # SP_j_operation_i_function_arg
-            split_name = param.split("_")
-            sp_idx = int(split_name[1])
-            op_idx = int(split_name[3])  # The operation index
-            function = split_name[4]
-            arg = split_name[5]
-            val = params[param].value  # The value of operation argument parameter
-=======
+
+    temp_list = _traverse_dictionaries(_list_of_dictionaries(sim.spin_systems))
+
     # get total abundance scaling factor
     length = len(sim.spin_systems)
     abundance_scale = 100 / sum([sys.abundance for sys in sim.spin_systems])
@@ -394,37 +240,15 @@
         value = _get_simulator_object_value(sim, items)
         if "_eta" in items:
             params.add(name=items, value=value, min=0, max=1)
->>>>>>> bf9f99c7
-
-            # update the post_sim object with the parameter updated value.
-            post_sim[sp_idx].operations[op_idx].__setattr__(
-                POST_SIM_DICT[function][arg], val
-            )
-
-
-def update_mrsim_obj_from_params(params, sim: Simulator, post_sim: list = None):
-    """Update the mrsimulator Simulator and SignalProcessor objects from the lmfit
-    Parameters obj
-
-    Args:
-        params: Parameters object containing parameters for OLS minimization.
-        sim: Simulator object.
-        post_sim: A list of SignalProcessor objects corresponding to the methods in the
-            Simulator object.
-    """
-    values = params.valuesdict()
-    for items in values:
-        if "operation_" not in items:
-            _update_sim_from_LMFIT_params(sim, items, values[items])
-        elif "operation_" in items and post_sim is not None:
-            _update_post_sim_from_LMFIT_params(params, post_sim)
-
-
-def get_correct_data_order(data):
-    """If data has negative increment, reverse the data."""
-    y = data.y[0].components[0]
-    index = [-i - 1 for i, x in enumerate(data.x) if x.increment.value < 0]
-    return y if index == [] else np.flip(y, axis=tuple(index))
+
+        # last_abundance should come before abundance
+        elif last_abundance in items:
+            params.add(name=items, value=value, min=0, max=100, expr=expression)
+
+        elif "abundance" in items:
+            params.add(name=items, value=value * abundance_scale, min=0, max=100)
+        else:
+            params.add(name=items, value=value)
 
     get_simulator_method_parameters(params, sim, include)
     return params
@@ -447,7 +271,7 @@
                 if ev.rotor_frequency != 1e12
             ]
             for i, mth in enumerate(sim.methods)
-            if mth.name in NAMED_METHODS
+            if mth._named_method
         ]
 
         _ = [
@@ -598,12 +422,7 @@
         Array of the differences between the simulation and the experimental data.
     """
     processors = processors if isinstance(processors, list) else [processors]
-<<<<<<< HEAD
-    if sigma is None:
-        sigma = [1.0 for _ in sim.methods]
-=======
     sigma = [1.0 for _ in sim.methods] if sigma is None else sigma
->>>>>>> bf9f99c7
     sigma = sigma if isinstance(sigma, list) else [sigma]
 
     update_mrsim_obj_from_params(params, sim, processors)
@@ -627,17 +446,21 @@
 
 
 def bestfit(sim: Simulator, processors: list = None):
-<<<<<<< HEAD
-    """Return a list of best fit spectrum."""
+    """Return a list of best fit spectrum ordered relative to the methods in the
+    simulator object.
+
+    Args:
+        Simulator sim: The simulator object.
+        list processors: List of SignalProcessor objects ordered according to the
+            methods in the simulator object.
+    """
     processors = processors if isinstance(processors, list) else [processors]
     sim.run()
 
-    fits = [
-        add_csdm_dvs(proc.apply_operations(data=mth.simulation).real)
+    return [
+        proc.apply_operations(data=mth.simulation).real
         for mth, proc in zip(sim.methods, processors)
     ]
-
-    return fits
 
 
 def add_csdm_dvs(data):
@@ -649,41 +472,6 @@
 
 
 def residuals(sim: Simulator, processors: list = None):
-    """Return a list of best fit spectrum."""
-    residual_ = bestfit(sim, processors)
-
-    for res, mth in zip(residual_, sim.methods):
-        exp_data = get_correct_data_order(mth.experiment)
-        res.y[0].components[0] -= exp_data
-        res.y[0].components[0] *= -1
-
-=======
-    """Return a list of best fit spectrum ordered relative to the methods in the
-    simulator object.
-
-    Args:
-        Simulator sim: The simulator object.
-        list processors: List of SignalProcessor objects ordered according to the
-            methods in the simulator object.
-    """
-    processors = processors if isinstance(processors, list) else [processors]
-    sim.run()
-
-    return [
-        proc.apply_operations(data=mth.simulation).real
-        for mth, proc in zip(sim.methods, processors)
-    ]
-
-
-def add_csdm_dvs(data):
-    new_data = data.split()
-    new_csdm = 0
-    for item in new_data:
-        new_csdm += item
-    return new_csdm if new_data != [] else None
-
-
-def residuals(sim: Simulator, processors: list = None):
     """Return a list of residuals corresponsing to the best fit spectrum. The list is
     based on the order of methods in the simulator object.
 
@@ -699,5 +487,4 @@
         res.y[0].components[0] -= exp_data
         res.y[0].components[0] *= -1
 
->>>>>>> bf9f99c7
     return residual_