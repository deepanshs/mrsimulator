__author__ = ["Deepansh J. Srivastava", "Matthew D. Giammar"]
__email__ = ["srivastava.89@osu.edu", "giammar.7@osu.edu"]


# VO7_QUERY_WARNING = (
#     "Definition of the transition query object has changed since v0.7. Follow the "
#     "documentation at https://mrsimulator.readthedocs.io/en/stable/ to find more."
# )


def convert_transition_queries(py_dict):
<<<<<<< HEAD
    """Convert transition_queries->P->... to transition_queries->ch1->P->...
    if no channel is defined."""
=======
    """Convert transition_queries->P->... to transition_queries->ch1->P->... if no
    channel is defined."""
>>>>>>> cf1c8d95
    # check if old structure without channels
    missing_channels = (
        "ch1" not in tq
        for dim in py_dict["spectral_dimensions"]
        if "spectral_dimensions" in py_dict and "events" in dim
        for evt in dim["events"]
        if "transition_queries" in evt
        for tq in evt["transition_queries"]
    )
    if not all(missing_channels):
        return

    map_transition_queries_object_to_v_7(py_dict)
    # warnings.warn(VO7_QUERY_WARNING, UserWarning)
    # Add channels to transition queries
    for dim in py_dict["spectral_dimensions"]:
        if "events" in dim:
            for event in dim["events"]:
                if "transition_queries" in event:
                    transitions = [{"ch1": tq} for tq in event["transition_queries"]]
                    event["transition_queries"] = transitions


def map_transition_queries_object_to_v_7(py_dict):
    """Update the transition query dict object from version 0.6 to version 0.7

    1. update transition query dist to a list of dicts.
    """
    # update transition query list
    _ = [
        evt.update({"transition_queries": [evt["transition_queries"]]})
        for dim in py_dict["spectral_dimensions"]
        if "events" in dim
        for evt in dim["events"]
        if "transition_queries" in evt
        if not isinstance(evt["transition_queries"], list)
    ]

    _ = [
        map_p_and_d_symmetry_to_v_7(evt)
        for dim in py_dict["spectral_dimensions"]
        if "events" in dim
        for evt in dim["events"]
        if "transition_queries" in evt
    ]


def map_p_and_d_symmetry_to_v_7(py_dict):
    # update transition query "P" and "D" list
    def expand_p_and_d(item):
        itemP = (
            []
            if "P" not in item
            else [item["P"]]
            if not isinstance(item["P"], list)
            else item["P"]
        )
        itemD = (
            []
            if "D" not in item
            else [item["D"]]
            if not isinstance(item["D"], list)
            else item["D"]
        )

        if len(itemP) > 1 or len(itemD) > 1:
            raise Exception(
                "Ambiguous definition for transition queries. See documentation for "
                "details."
            )

        if itemP != [] and itemD != []:
            return [
                {
                    "P": p if isinstance(p, list) else [p],
                    "D": d if isinstance(d, list) else [d],
                }
                for p in itemP
                for d in itemD
            ]

        if itemP == [] and itemD != []:
            return [{"D": d if isinstance(d, list) else [d]} for d in itemD]

        if itemP != [] and itemD == []:
            return [{"P": p if isinstance(p, list) else [p]} for p in itemP]

    val = []
    for item in py_dict["transition_queries"]:
        val += expand_p_and_d(item) if "P" in item or "D" in item else [item]

    py_dict.update({"transition_queries": val})


# def prepare_method_structure(template, **kwargs):
#     keys = kwargs.keys()
#     n_channels = template["number_of_channels"]
#     name = template["name"] if "name" not in keys else kwargs["name"]
#     desc = (
#         template["description"] if "description" not in keys else
#               kwargs["description"]
#     )
#     label = None if "label" not in keys else kwargs["label"]
#     affine_matrix = None if "affine_matrix" not in keys else kwargs["affine_matrix"]
#     simulation = None if "simulation" not in keys else kwargs["simulation"]
#     experiment = None if "experiment" not in keys else kwargs["experiment"]
#     prep = {
#         "name": name,
#         "description": desc,
#         "label": label,
#         "simulation": simulation,
#         "experiment": experiment,
#         "affine_matrix": affine_matrix,
#     }
#     if "channels" in kwargs:
#         prep["channels"] = kwargs["channels"]
#         given_n_channels = len(prep["channels"])
#         if given_n_channels != n_channels:
#             raise ValueError(
#                 f"The method requires exactly {n_channels} channel(s), "
#                 f"{given_n_channels} provided."
#             )
#         kwargs.pop("channels")
#     else:
#         prep["channels"] = ["1H" for _ in range(n_channels)]
#     return prep
# def parse_spectral_dimensions(spectral_dimensions, n):
#     if spectral_dimensions == [{}]:
#         return [{} for _ in range(n)]
#     for dim in spectral_dimensions:
#         if "events" in dim.keys():
#             for evt in dim["events"]:
#                 parse_events(evt)
#     return spectral_dimensions
# def parse_events(evt):
#     if "transition_queries" not in evt.keys():
#         return
#     t_query = evt["transition_queries"]
#     for item in t_query:
#         keys = item.keys()
#         if "ch1" not in keys and "ch2" not in keys and "ch3" not in keys:
#             item["ch1"] = item
# def generate_method_from_template(template, docstring=""):
#     """Generate method object from json template."""
#     # constructor
#     def constructor(self, spectral_dimensions=[{}], **kwargs):
#         # spectral_dimensions_root = deepcopy(spectral_dimensions)
#         # kwargs_root = deepcopy(kwargs)
#         if isinstance(spectral_dimensions[0], SpectralDimension):
#             return Method(spectral_dimensions=spectral_dimensions, **kwargs)
#         parse = False
#         if "parse" in kwargs:
#             parse = kwargs["parse"]
#             kwargs.pop("parse")
#         local_template = deepcopy(template)
#         n_tem = len(local_template["spectral_dimensions"])
#         spectral_dimensions = parse_spectral_dimensions(spectral_dimensions, n_tem)
#         prep = prepare_method_structure(local_template, **kwargs)
#         global_events = local_template["global_event_attributes"]
#         ge = set(global_events)
#         kw = set(kwargs)
#         common = kw.intersection(ge)
#         _check_rotor_frequency(common, prep["name"], kwargs)
#         n_sp = len(spectral_dimensions)
#         if n_tem < n_sp:
#             raise ValueError(
#                 f"The method allows {n_tem} spectral dimension(s), {n_sp} given."
#             )
#         dim = []
#         for i, s in enumerate(local_template["spectral_dimensions"]):
#             events = _gen_event(s, spectral_dimensions[i], global_events,
#                                          parse, kwargs)
#             if "events" in spectral_dimensions[i]:
#                 spectral_dimensions[i].pop("events")
#             params = {**spectral_dimensions[i], "events": events}
#             params = params if parse else SpectralDimension(**params)
#             dim.append(params)
#         method = {**prep, "spectral_dimensions": dim}
#         method = Method.parse_dict_with_units(method) if parse else Method(**method)
#         return method
#     @classmethod
#     def parse_dict_with_units(cls, py_dict: dict):
#         """
#         Parse the physical quantities of the method object from as a python
#         dictionary.
#         Args:
#             py_dict: Dict object.
#         """
#         return cls.__new__(0, parse=True, **deepcopy(py_dict))
#     description = template["description"]
#     method = type(
#         template["name"],
#         (object,),
#         {
#             "__new__": constructor,
#             "__str__": description,
#             "__doc__": description + docstring,
#             "parse_dict_with_units": parse_dict_with_units,
#             "ndim": len(template["spectral_dimensions"]),
#         },
#     )
#     return method
# def _fix_strings_in_events(event):
#     """Fix the default float values to string with units when parse dict with units
#     function is called."""
#     for key, val in event.items():
#         if key in default_units and isinstance(val, float):
#             unit = default_units[key]
#             event[key] = f"{val} {unit}"
#     return event
# def _fill_missing_events_in_template(spectral_dimensions, s_template):
#     """Fill the missing events in the template relative to the spectral dimension."""
#     if "events" not in spectral_dimensions:
#         return
#     s_tem_len = len(s_template["events"])
#     sp_evt_len = len(spectral_dimensions["events"])
#     if s_tem_len < sp_evt_len:
#         diff = sp_evt_len - s_tem_len
#         _ = [s_template["events"].append(SpectralEvent().dict()) for _ in range(diff)
#             ]
# def _check_rotor_frequency(common, name, kwargs):
#     if common == set():
#         return
#     r_freq = kwargs["rotor_frequency"]
#     if "rotor_frequency" in common and r_freq == "1000000000000.0 Hz":
#         return
#     info = "`, `".join(list(common))
#     raise ValueError(f"`{info}` value cannot be modified for {name} method.")
# def _gen_event(dim_template, dim_i, global_events, parse, kwargs):
#     events = []
#     _fill_missing_events_in_template(dim_i, dim_template)
#     for j, e in enumerate(dim_template["events"]):
#         kw = deepcopy(kwargs)
#         ge = deepcopy(global_events)
#         # Remove `property_units` from default events instance.
#         if "property_units" in e:
#             e.pop("property_units")
#         if "events" in dim_i:
#             kw.update(dim_i["events"][j])
#         e.update(kw)
#         # prioritize the keyword arguments over the global arguments.
#         ge.update(kw)
#         e.update(ge)
#         # e.pop("channels")
#         params = _fix_strings_in_events(e) if parse else Event(event=e).event
#         events.append(params)
#     return events<|MERGE_RESOLUTION|>--- conflicted
+++ resolved
@@ -9,13 +9,8 @@
 
 
 def convert_transition_queries(py_dict):
-<<<<<<< HEAD
     """Convert transition_queries->P->... to transition_queries->ch1->P->...
     if no channel is defined."""
-=======
-    """Convert transition_queries->P->... to transition_queries->ch1->P->... if no
-    channel is defined."""
->>>>>>> cf1c8d95
     # check if old structure without channels
     missing_channels = (
         "ch1" not in tq
