--- conflicted
+++ resolved
@@ -138,38 +138,7 @@
     assert post_sim[1].operations[4].factor == 1
 
 
-<<<<<<< HEAD
-def test_5():
-    # make_LMFIT_params
-    sim = Simulator()
-
-    H = {
-        "isotope": "1H",
-        "isotropic_chemical_shift": "10 ppm",
-        "shielding_symmetric": {"zeta": "5 ppm", "eta": 0.1},
-    }
-    C = {
-        "isotope": "13C",
-        "isotropic_chemical_shift": "-10 ppm",
-        "shielding_symmetric": {"zeta": "15 ppm", "eta": 0.2},
-    }
-    spin_system1 = {"sites": [H], "abundance": "100%"}
-    system_object1 = SpinSystem.parse_dict_with_units(spin_system1)
-    spin_system2 = {"sites": [C], "abundance": "60%"}
-    system_object2 = SpinSystem.parse_dict_with_units(spin_system2)
-    sim.spin_systems += [system_object1, system_object2]
-
-    op_list = [
-        sp.IFFT(dim_index=0),
-        apo.Exponential(FWHM=100, dim_index=0, dv_index=0),
-        sp.FFT(dim_index=0),
-        sp.Scale(factor=10),
-    ]
-    post_sim = sp.SignalProcessor(operations=op_list)
-
-=======
 def test_raise_messages():
->>>>>>> ed061c76
     e = "Expecting a `Simulator` object, found"
     with pytest.raises(ValueError, match=f".*{e}.*"):
         sf.make_LMFIT_params(12, 21)
