# -*- coding: utf-8 -*-
import csdmpy as cp
import mrsimulator.utils.spectral_fitting as sf
import numpy as np
import pytest
from mrsimulator import signal_processing as sp
from mrsimulator import Simulator
from mrsimulator import Site
from mrsimulator import SpinSystem
from mrsimulator.methods import BlochDecayCTSpectrum
from mrsimulator.methods import BlochDecaySpectrum
from mrsimulator.methods import SSB2D
from mrsimulator.methods import ThreeQ_VAS


def test_str_encode():
    str1 = "spin_systems[0].sites[0].isotropic_chemical_shift"
    str1_encoded = "sys_0_site_0_isotropic_chemical_shift"

    str2 = "spin_systems[0].sites[0].quadrupolar.Cq"
    str2_encoded = "sys_0_site_0_quadrupolar_Cq"

    assert sf._str_encode(str1) == str1_encoded
    assert sf._str_encode(str2) == str2_encoded


def test_str_decode():
    str1 = ["spin_systems", "0", "sites", "0", "isotropic_chemical_shift"]
    str1_encoded = "sys_0_site_0_isotropic_chemical_shift"

    str2 = ["spin_systems", "0", "sites", "0", "quadrupolar", "Cq"]
    str2_encoded = "sys_0_site_0_quadrupolar_Cq"

    assert sf._str_decode(str1_encoded) == str1
    assert sf._str_decode(str2_encoded) == str2


def setup_simulator():
    site = Site(
        isotope="23Na",
        isotropic_chemical_shift=32,
        shielding_symmetric={"zeta": -120, "eta": 0.1},
        quadrupolar={"Cq": 1e5, "eta": 0.31, "beta": 5.12},
    )
    sys = SpinSystem(sites=[site], abundance=0.123)
    sim = Simulator()
    sim.spin_systems.append(sys)
    sim.methods.append(BlochDecayCTSpectrum(channels=["2H"], rotor_frequency=1e3))
    sim.methods.append(BlochDecaySpectrum(channels=["2H"], rotor_frequency=12.5e3))
    sim.methods.append(ThreeQ_VAS(channels=["27Al"]))
    sim.methods.append(SSB2D(channels=["17O"], rotor_frequency=35500))
    return sim


def test_make_simulator_params():
    sim = setup_simulator()

    def check(val):
        assert val["sys_0_site_0_isotropic_chemical_shift"] == 32
        assert val["sys_0_site_0_shielding_symmetric_zeta"] == -120
        assert val["sys_0_site_0_shielding_symmetric_eta"] == 0.1
        assert val["sys_0_site_0_quadrupolar_Cq"] == 1e5
        assert val["sys_0_site_0_quadrupolar_eta"] == 0.31
        assert val["sys_0_site_0_quadrupolar_beta"] == 5.12
        assert val["sys_0_abundance"] == 100

    params = sf.make_simulator_params(sim)
    check(params.valuesdict())

    params = sf.make_simulator_params(sim, include={"rotor_frequency"})
    val = params.valuesdict()
    check(params.valuesdict())
    assert val["mth_0_rotor_frequency"] == 1e3
    assert val["mth_1_rotor_frequency"] == 12.5e3
    assert val["mth_3_rotor_frequency"] == 35500


def test_update_simulator_from_LMFIT_params():
    sim = setup_simulator()

    def set_params(params):
        params["sys_0_site_0_isotropic_chemical_shift"].value = -110
        params["sys_0_site_0_shielding_symmetric_zeta"].value = 50
        params["sys_0_site_0_shielding_symmetric_eta"].value = 0.9
        params["sys_0_site_0_quadrupolar_Cq"].value = 5e6
        params["sys_0_site_0_quadrupolar_eta"].value = 0.1
        params["sys_0_site_0_quadrupolar_beta"].value = 2.12
        params["sys_0_abundance"].value = 20

    def check_object(sim):
        assert sim.spin_systems[0].sites[0].isotropic_chemical_shift == -110
        assert sim.spin_systems[0].sites[0].shielding_symmetric.zeta == 50
        assert sim.spin_systems[0].sites[0].shielding_symmetric.eta == 0.9
        assert sim.spin_systems[0].sites[0].quadrupolar.Cq == 5e6
        assert sim.spin_systems[0].sites[0].quadrupolar.eta == 0.1
        assert sim.spin_systems[0].sites[0].quadrupolar.beta == 2.12
        assert sim.spin_systems[0].abundance == 100

    params = sf.make_simulator_params(sim)
    set_params(params)
    sf._update_simulator_from_LMFIT_params(params, sim)
    check_object(sim)

    params = sf.make_simulator_params(sim, include={"rotor_frequency"})
    set_params(params)
    params["mth_0_rotor_frequency"].value = 1051.120
    params["mth_1_rotor_frequency"].value = 12442.12
    params["mth_3_rotor_frequency"].value = 35550
    sf._update_simulator_from_LMFIT_params(params, sim)
    check_object(sim)
    assert sim.methods[0].spectral_dimensions[0].events[0].rotor_frequency == 1051.120
    assert sim.methods[1].spectral_dimensions[0].events[0].rotor_frequency == 12442.12
    assert sim.methods[2].spectral_dimensions[0].events[0].rotor_frequency == 1e12
    assert sim.methods[2].spectral_dimensions[1].events[0].rotor_frequency == 1e12
    assert sim.methods[3].spectral_dimensions[0].events[0].rotor_frequency == 35550
    assert sim.methods[3].spectral_dimensions[1].events[0].rotor_frequency == 1e12


def setup_signal_processor():
    op_list1 = [
        sp.IFFT(dim_index=0),
        sp.apodization.Exponential(FWHM=100),
        sp.apodization.Gaussian(FWHM=200),
        sp.FFT(dim_index=0),
        sp.Scale(factor=10),
        sp.baseline.ConstantOffset(offset=43.1),
        sp.Linear(amplitude=32.9, offset=13.4),
    ]
    op_list2 = [
        sp.Scale(factor=20),
        sp.baseline.ConstantOffset(offset=-43.1),
        sp.Linear(amplitude=1.2, offset=0.4),
    ]
    return [sp.SignalProcessor(operations=op) for op in [op_list1, op_list2]]


def test_make_signal_processor_params():
    post_sim = setup_signal_processor()
    params = sf.make_signal_processor_params(post_sim)

    val = params.valuesdict()
    assert val["SP_0_operation_1_Exponential_FWHM"] == 100
    assert val["SP_0_operation_2_Gaussian_FWHM"] == 200
    assert val["SP_0_operation_4_Scale_factor"] == 10
    assert val["SP_0_operation_5_ConstantOffset_offset"] == 43.1
    assert val["SP_0_operation_6_Linear_amplitude"] == 32.9
    assert val["SP_0_operation_6_Linear_offset"] == 13.4

    assert val["SP_1_operation_0_Scale_factor"] == 20
    assert val["SP_1_operation_1_ConstantOffset_offset"] == -43.1
    assert val["SP_1_operation_2_Linear_amplitude"] == 1.2
    assert val["SP_1_operation_2_Linear_offset"] == 0.4


def test_update_processors_from_LMFIT_params():
    post_sim = setup_signal_processor()
    params = sf.make_signal_processor_params(post_sim)

    params["SP_0_operation_1_Exponential_FWHM"].value = 30
    params["SP_0_operation_2_Gaussian_FWHM"].value = 10
    params["SP_0_operation_4_Scale_factor"].value = 1
    params["SP_0_operation_5_ConstantOffset_offset"].value = 2
    params["SP_0_operation_6_Linear_amplitude"].value = 1.2
    params["SP_0_operation_6_Linear_offset"].value = -0.1

    params["SP_1_operation_0_Scale_factor"].value = -20
    params["SP_1_operation_1_ConstantOffset_offset"].value = 13.1
    params["SP_1_operation_2_Linear_amplitude"].value = 5.1
    params["SP_1_operation_2_Linear_offset"].value = -40.1

    sf._update_processors_from_LMFIT_params(params, post_sim)

    assert post_sim[0].operations[1].FWHM == 30
    assert post_sim[0].operations[2].FWHM == 10
    assert post_sim[0].operations[4].factor == 1
    assert post_sim[0].operations[5].offset == 2
    assert post_sim[0].operations[6].amplitude == 1.2
    assert post_sim[0].operations[6].offset == -0.1

    assert post_sim[1].operations[0].factor == -20
    assert post_sim[1].operations[1].offset == 13.1
    assert post_sim[1].operations[2].amplitude == 5.1
    assert post_sim[1].operations[2].offset == -40.1


def test_raise_messages():
    e = "Expecting a `Simulator` object, found"
    with pytest.raises(ValueError, match=f".*{e}.*"):
        sf.make_LMFIT_params(12, 21)

    e = "Expecting a list of `SignalProcessor` objects."
    with pytest.raises(ValueError, match=f".*{e}.*"):
        sf.make_LMFIT_params(Simulator(spin_systems=[SpinSystem()]), 21)


H = {
    "isotope": "1H",
    "isotropic_chemical_shift": "10 ppm",
    "shielding_symmetric": {
        "zeta": "5 ppm",
        "eta": 0.1,
        "alpha": "3.12 rad",
        "gamma": "0.341 rad",
    },
}
C = {
    "isotope": "13C",
    "isotropic_chemical_shift": "-10 ppm",
    "shielding_symmetric": {"zeta": "15 ppm", "eta": 0.2, "beta": "4.12 rad"},
}
CH = {
    "site_index": [0, 1],
    "isotropic_j": "10 Hz",
    "j_symmetric": {"zeta": "60 Hz", "eta": 0.4},
}
op_list = [
    sp.IFFT(dim_index=0),
    sp.apodization.Exponential(FWHM=100, dim_index=0, dv_index=0),
    sp.FFT(dim_index=0),
    sp.Scale(factor=10),
]


def test_5_multi_spin_systems():
    sim = Simulator()
    spin_system1 = {"sites": [H], "abundance": "100%"}
    system_object1 = SpinSystem.parse_dict_with_units(spin_system1)
    spin_system2 = {"sites": [C], "abundance": "60%"}
    system_object2 = SpinSystem.parse_dict_with_units(spin_system2)
    sim.spin_systems += [system_object1, system_object2]
    post_sim = sp.SignalProcessor(operations=op_list)

    params = sf.make_LMFIT_params(sim, post_sim)
    valuesdict_system = {
        "sys_0_site_0_isotropic_chemical_shift": 10,
        "sys_0_site_0_shielding_symmetric_zeta": 5,
        "sys_0_site_0_shielding_symmetric_eta": 0.1,
        "sys_0_site_0_shielding_symmetric_alpha": 3.12,
        "sys_0_site_0_shielding_symmetric_gamma": 0.341,
        "sys_0_abundance": 62.5,
        "sys_1_site_0_isotropic_chemical_shift": -10,
        "sys_1_site_0_shielding_symmetric_zeta": 15,
        "sys_1_site_0_shielding_symmetric_eta": 0.2,
        "sys_1_site_0_shielding_symmetric_beta": 4.12,
        "sys_1_abundance": 37.5,
    }
    valuedict_proc = {
        "SP_0_operation_1_Exponential_FWHM": 100,
        "SP_0_operation_3_Scale_factor": 10,
    }
    assert params.valuesdict() == {
        **valuesdict_system,
        **valuedict_proc,
    }, "Parameter creation failed"

    params = sf.make_LMFIT_params(sim)
    assert params.valuesdict() == valuesdict_system, "Parameter creation failed"

    # alias
    params = sf.make_LMFIT_parameters(sim)
    assert params.valuesdict() == valuesdict_system, "Parameter creation failed"


def test_6_coupled():
    sim = Simulator()
    spin_system = {"sites": [H, C], "couplings": [CH], "abundance": "100%"}
    system_object = SpinSystem.parse_dict_with_units(spin_system)
    sim.spin_systems += [system_object]
    post_sim = sp.SignalProcessor(operations=op_list)

    params = sf.make_LMFIT_params(sim, post_sim)
    valuesdict_system = {
        "sys_0_site_0_isotropic_chemical_shift": 10,
        "sys_0_site_0_shielding_symmetric_zeta": 5,
        "sys_0_site_0_shielding_symmetric_eta": 0.1,
        "sys_0_site_0_shielding_symmetric_alpha": 3.12,
        "sys_0_site_0_shielding_symmetric_gamma": 0.341,
        "sys_0_site_1_isotropic_chemical_shift": -10,
        "sys_0_site_1_shielding_symmetric_zeta": 15,
        "sys_0_site_1_shielding_symmetric_eta": 0.2,
        "sys_0_site_1_shielding_symmetric_beta": 4.12,
        "sys_0_coupling_0_isotropic_j": 10,
        "sys_0_coupling_0_j_symmetric_zeta": 60,
        "sys_0_coupling_0_j_symmetric_eta": 0.4,
        "sys_0_abundance": 100,
    }
    valuedict_proc = {
        "SP_0_operation_1_Exponential_FWHM": 100,
        "SP_0_operation_3_Scale_factor": 10,
    }
    assert params.valuesdict() == {
        **valuesdict_system,
        **valuedict_proc,
    }, "Parameter creation failed"

    params = sf.make_LMFIT_params(sim)
    assert params.valuesdict() == valuesdict_system, "Parameter creation failed"

    # alias
    params = sf.make_LMFIT_parameters(sim)
    assert params.valuesdict() == valuesdict_system, "Parameter creation failed"


def test_7():
    site = Site(isotope="23Na")
    sys = SpinSystem(sites=[site], abundance=50)
    sim = Simulator()
    sim.spin_systems = [sys, sys]
    sim.methods = [BlochDecayCTSpectrum(channels=["23Na"])]
    sim.methods[0].experiment = cp.as_csdm(np.zeros(1024))

    processor = sp.SignalProcessor(
        operations=[
            sp.IFFT(dim_index=0),
            sp.apodization.Gaussian(FWHM="0.2 kHz", dim_index=0),
            sp.FFT(dim_index=0),
        ]
    )

    def test_array():
        sim.run()
        data = processor.apply_operations(sim.methods[0].simulation)

        data_sum = 0
        for dv in data.y:
            data_sum += dv.components[0]

        params = sf.make_LMFIT_params(sim, processor)
        a = sf.LMFIT_min_function(params, sim, processor)
        np.testing.assert_almost_equal(-a, data_sum, decimal=8)

        dat = sf.add_csdm_dvs(data.real)
        fits = sf.bestfit(sim, processor)
<<<<<<< HEAD
        assert fits[0] == dat
=======
        assert sf.add_csdm_dvs(fits[0]) == dat
>>>>>>> bf9f99c7

        res = sf.residuals(sim, processor)
        assert res[0] == -dat

    test_array()

    sim.config.decompose_spectrum = "spin_system"
    test_array()

    # data = processor.apply_operations(sim.methods[0].simulation)

    # params = sf.make_LMFIT_params(sim, processor)
    # a = sf.LMFIT_min_function(params, sim, processor)
    # np.testing.assert_almost_equal(-a.sum(), data.sum().real, decimal=8)<|MERGE_RESOLUTION|>--- conflicted
+++ resolved
@@ -331,11 +331,7 @@
 
         dat = sf.add_csdm_dvs(data.real)
         fits = sf.bestfit(sim, processor)
-<<<<<<< HEAD
-        assert fits[0] == dat
-=======
         assert sf.add_csdm_dvs(fits[0]) == dat
->>>>>>> bf9f99c7
 
         res = sf.residuals(sim, processor)
         assert res[0] == -dat
