--- conflicted
+++ resolved
@@ -9,16 +9,10 @@
 from csdmpy.units import string_to_quantity
 from pydantic import BaseModel
 
-<<<<<<< HEAD
-=======
-from .extra import _reduce_dict
-
->>>>>>> 135469a4
 
 __author__ = "Shyam Dwaraknath"
 __email__ = "shyamd@lbl.gov"
 
-<<<<<<< HEAD
 INCLUDE_LIST = [
     "count",
     "magnetic_flux_density",
@@ -64,9 +58,7 @@
 #             for k, v in val.items()
 #         }
 #         return Base.simplify(initial)
-=======
 CONST = string_to_quantity("1")
->>>>>>> 135469a4
 
 
 class Parseable(BaseModel):
