# -*- coding: utf-8 -*-
import csdmpy as cp
<<<<<<< HEAD
from lmfit import Parameters
from mrsimulator.apodization import Apodization
from mrsimulator.methods import one_d_spectrum
from mrsimulator import Simulator
=======
import numpy as np
from lmfit import Minimizer
from lmfit import Parameters
from lmfit import report_fit
from mrsimulator.apodization import Apodization
from numpy.fft import fft
from numpy.fft import fftshift
from numpy.fft import ifft
from numpy.fft import ifftshift
>>>>>>> 045cc424


__author__ = "Maxwell C Venetos"
__email__ = "maxvenetos@gmail.com"


<<<<<<< HEAD
# def line_broadening(csdm_obj, sigma, broadType):
#     """
#     Applies appodization filter to the simulated spectrum using either Lorentzian filtering or Gaussian filtering.
=======
def line_broadening(x, amp, sigma, broadType):
    """
    Applies appodization filter to the simulated spectrum using either Lorentzian
    filtering or Gaussian filtering.
>>>>>>> 045cc424

#     Args:
#         csdm_obj: A CSDM type object containing the data to apodize

#     Returns:
#         Array of appodized intensities.

#     """
#     x = csdm_obj.dimensions[0]
#     amp = csdm_obj.dependent_variables[0].components[0]
#     freq = x.coordinates.to("Hz")

#     TimeDomain = ifft(ifftshift(amp))
#     TimeDomain = np.roll(TimeDomain, int(x.count / 2))
#     t = np.arange(x.count) - int(x.count / 2)

#     time = t * 1 / (len(freq) * x.increment.to("Hz").value)

#     # Lorentzian broadening:
#     if broadType == 0 and sigma != 0:
#         broadSignal = np.exp(-sigma * np.pi * np.abs(time))
#     # Gaussian broadening:
#     elif broadType == 1 and sigma != 0:
#         broadSignal = np.exp(-((time * sigma * np.pi) ** 2) * 2)
#     # No apodization
#     else:
#         broadSignal = 1

#     appodized = np.roll(TimeDomain * broadSignal, -int(x.count / 2))

#     return fftshift(fft(appodized)).real


def _str_to_html(my_string):
    """
    LMFIT Parameters class does not allow for names to include special characters.
    This function converts '[', ']', and '.' to their HTML numbers to comply with
    LMFIT.

    Args:
        my_string: A string object

    Returns:
        String object.

    """

    return my_string.replace("[", "91").replace("]", "93").replace(".", "46")


def _html_to_string(my_string):
    """
    Converts the HTML numbers to '[', ']', and '.' to allow for execution of the
    parameter name to update the simulator.

    Args:
        my_string: A string object

    Returns:
        String Object.

    """
    return my_string.replace("91", "[").replace("93", "]").replace("46", ".")


def _list_of_dictionaries(my_list):
    """
    Helper function for traverse_dictionaries function which will return a list of
    dictionaries.

    Args:
        my_list: A list object

    Returns:
        List Object.

    """
    return [item.dict() for item in my_list]


exclude = ["property_units", "isotope", "name", "description"]


def _traverse_dictionaries(dictionary, parent="isotopomers"):
    """
    Parses through the dictionary objects contained within the simulator object in
    order to return a list of all attributes that are populated.

    Args:
        dictionary: A dictionary or lsit object of the Isotopomer attributes from a simulation object
        parent: a string object used to create the addresses of the Isotopomer attributes.

    Returns:
        List Object.

    """
    name_list = []
    if isinstance(dictionary, dict):
        for key, vals in dictionary.items():
            if key not in exclude and vals is not None:
                if isinstance(vals, (dict, list)):
                    name_list += _traverse_dictionaries(
                        vals, _str_to_html(f"{parent}.{key}")
                    )
                else:
                    name_list += [_str_to_html(f"{parent}.{key}")]
    elif isinstance(dictionary, list):
        for i, items in enumerate(dictionary):
            name_list += _traverse_dictionaries(items, _str_to_html(f"{parent}[{i}]"))

    else:
        name_list += [_str_to_html(f"{parent}.{dictionary}")]

    return name_list


def make_fitting_parameters(sim):
    """
    Parses through the fitting parameter list to create LMFIT parameters used for
    fitting.

    Args:
        sim: a Simulator object.

    Returns:
        LMFIT Parameters object.

    """
    if not isinstance(sim, Simulator):
        raise ValueError(f"Expecting a `Simulator` object, found {type(sim).__name__}.")

    params = Parameters()
    temp_list = _traverse_dictionaries(_list_of_dictionaries(sim.isotopomers))
    length = len(sim.isotopomers)
    abundance = 0
    last_abund = f"{length - 1}9346abundance"
    expression = "100"
    for i in range(length - 1):
        expression += f"-isotopomers91{i}9346abundance"
    for i in range(length):
        abundance += eval("sim." + _html_to_string(f"isotopomers91{i}9346abundance"))

    for items in temp_list:
        if "46eta" in items or "abundance" in items and last_abund not in items:
            if "46eta" in items:
                params.add(
                    name=items,
                    value=eval("sim." + _html_to_string(items)),
                    min=0,
                    max=1,
                )
            if "abundance" in items:
                params.add(
                    name=items,
                    value=eval("sim." + _html_to_string(items)) / abundance * 100,
                    min=0,
                    max=100,
                )
        elif last_abund in items:
            params.add(
                name=items,
                value=eval("sim." + _html_to_string(items)),
                min=0,
                max=100,
                expr=expression,
            )
        else:
            params.add(name=items, value=eval("sim." + _html_to_string(items)))

    return params


function_mapping = {
    "Gaussian": Apodization.Gaussian,
    "Lorentzian": Apodization.Lorentzian,
}


def min_function(params, data, sim, apodization_function=None):
    """
    The simulation routine to establish how the parameters will update the simulation.

    Args:
        params: Parameters object containing parameters to vary during minimization.
        data: a CSDM object of the data to fit the simulation to.
        sim: Simulator object to be fit to data. Initialized with arbitrary fitting parameters.
        apodization_function: A string indicating the apodization function to use. Currently "Gaussian" and "Lorentzian" are supported.

    Returns:
        Array of the differences between the simulation and the experimental data.

    """
    if not isinstance(params, Parameters):
        raise ValueError(
            f"Expecting a `Parameters` object, found {type(params).__name__}."
        )
    if not isinstance(data, cp.CSDM):
        raise ValueError(f"Expecting a `CSDM` object, found {type(data).__name__}.")
    if not isinstance(sim, Simulator):
        raise ValueError(f"Expecting a `Simulator` object, found {type(sim).__name__}.")
    if not isinstance(apodization_function, str):
        raise ValueError(
            f"Expecting a `string` object, found {type(apodization_function).__name__}."
        )

    intensity_data = data.dependent_variables[0].components[0].real
    values = params.valuesdict()
    for items in values:
        if items not in ["sigma", "factor"]:
            nameString = "sim." + _html_to_string(items)
            executable = f"{nameString} = {values[items]}"
            exec(executable)

<<<<<<< HEAD
    sim.run(method=one_d_spectrum)
=======
    sim.run()
    y = sim.apodize(function_mapping[apodization_function], sigma=values["sigma"])

    y_factored = y * values["factor"]

    return (
        data - y_factored
    )  # _factored#simulatedData.dependent_variables[0].components[0]


def spectral_fitting(experiment, sim, apodization_function, params):
    """
    Spectrum fitting routine to fit the mrsimulation to an experimental spectrum.
    Parameters may be provided or if not provided will be generated based on the
    simulation object passed through.

    Returns:
        CSDM object containing the experimental data and the simulated fit.

    """
    if len(params) == 0:
        params = make_fitting_parameters(sim)
        params.add(
            name="sigma", value=experiment.dimensions[0].increment.to("Hz").value, min=0
        )
        params.add(
            name="factor",
            value=experiment.dependent_variables[0].components[0].max().real,
            min=0,
        )
    if "sigma" not in params:
        params.add(
            name="sigma", value=experiment.dimensions[0].increment.to("Hz").value, min=0
        )
    if "factor" not in params:
        params.add(
            name="factor",
            value=experiment.dependent_variables[0].components[0].max().real,
            min=0,
        )

    minner = Minimizer(
        fcn2min,
        params,
        fcn_args=(
            experiment.dependent_variables[0].components[0].real,
            sim,
            apodization_function,
        ),
    )
    result = minner.minimize()

    report_fit(result)

    sim.run()
    sim_data = sim.as_csdm_object()
>>>>>>> 045cc424

    if apodization_function is not None:
        y = sim.apodize(function_mapping[apodization_function], sigma=values["sigma"])
    else:
        y = sim.dependent_variables[0].components[0]

    if "factor" in values:
        y_factored = y * values["factor"]
    else:
        y_factored = y

    return (
        intensity_data - y_factored
    )  # _factored#simulatedData.dependent_variables[0].components[0]


# def spectral_fitting(experiment, sim, apodization_function, params):
#     """
#     Spectrum fitting routine to fit the mrsimulation to an experimental spectrum. Parameters may be provided or if not provided will be generated based on the simulation object passed through.

#     Returns:
#         CSDM object containing the experimental data and the simulated fit.

#     """
#     if len(params) == 0:
#         params = make_fitting_parameters(sim)
#         params.add(
#             name="sigma", value=experiment.dimensions[0].increment.to("Hz").value, min=0
#         )
#         params.add(
#             name="factor",
#             value=experiment.dependent_variables[0].components[0].max().real,
#             min=0,
#         )
#     if "sigma" not in params:
#         params.add(
#             name="sigma", value=experiment.dimensions[0].increment.to("Hz").value, min=0
#         )
#     if "factor" not in params:
#         params.add(
#             name="factor",
#             value=experiment.dependent_variables[0].components[0].max().real,
#             min=0,
#         )

#     minner = Minimizer(
#         min_function,
#         params,
#         fcn_args=(
#             experiment.dependent_variables[0].components[0].real,
#             sim,
#             apodization_function,
#         ),
#     )
#     result = minner.minimize()

#     report_fit(result)

#     sim.run(method=one_d_spectrum)
#     sim_data = sim.as_csdm_object()

#     x_simulated = sim_data.dimensions[0]
#     y_simulated = sim_data.dependent_variables[0].components[0]
#     sim_data.dependent_variables[0].components[0] = line_broadening(
#         x_simulated, y_simulated, result.params["sigma"], 0
#     ).real
#     sim_data.dependent_variables[0].components[0] = (
#         sim_data.dependent_variables[0].components[0] * result.params["factor"]
#     )

#     new_csdm = cp.new()

#     new_csdm.add_dimension(experiment.dimensions[0])
#     new_csdm.add_dependent_variable(experiment.dependent_variables[0])

#     new_csdm.add_dependent_variable(sim_data.dependent_variables[0])

#     return new_csdm<|MERGE_RESOLUTION|>--- conflicted
+++ resolved
@@ -1,56 +1,23 @@
 # -*- coding: utf-8 -*-
 import csdmpy as cp
-<<<<<<< HEAD
 from lmfit import Parameters
 from mrsimulator.apodization import Apodization
 from mrsimulator.methods import one_d_spectrum
 from mrsimulator import Simulator
-=======
-import numpy as np
-from lmfit import Minimizer
-from lmfit import Parameters
-from lmfit import report_fit
-from mrsimulator.apodization import Apodization
-from numpy.fft import fft
-from numpy.fft import fftshift
-from numpy.fft import ifft
-from numpy.fft import ifftshift
->>>>>>> 045cc424
 
 
 __author__ = "Maxwell C Venetos"
 __email__ = "maxvenetos@gmail.com"
 
 
-<<<<<<< HEAD
 # def line_broadening(csdm_obj, sigma, broadType):
 #     """
 #     Applies appodization filter to the simulated spectrum using either Lorentzian filtering or Gaussian filtering.
-=======
-def line_broadening(x, amp, sigma, broadType):
-    """
-    Applies appodization filter to the simulated spectrum using either Lorentzian
-    filtering or Gaussian filtering.
->>>>>>> 045cc424
 
 #     Args:
-#         csdm_obj: A CSDM type object containing the data to apodize
-
 #     Returns:
 #         Array of appodized intensities.
-
-#     """
-#     x = csdm_obj.dimensions[0]
-#     amp = csdm_obj.dependent_variables[0].components[0]
-#     freq = x.coordinates.to("Hz")
-
 #     TimeDomain = ifft(ifftshift(amp))
-#     TimeDomain = np.roll(TimeDomain, int(x.count / 2))
-#     t = np.arange(x.count) - int(x.count / 2)
-
-#     time = t * 1 / (len(freq) * x.increment.to("Hz").value)
-
-#     # Lorentzian broadening:
 #     if broadType == 0 and sigma != 0:
 #         broadSignal = np.exp(-sigma * np.pi * np.abs(time))
 #     # Gaussian broadening:
@@ -245,9 +212,7 @@
             executable = f"{nameString} = {values[items]}"
             exec(executable)
 
-<<<<<<< HEAD
     sim.run(method=one_d_spectrum)
-=======
     sim.run()
     y = sim.apodize(function_mapping[apodization_function], sigma=values["sigma"])
 
@@ -304,7 +269,6 @@
 
     sim.run()
     sim_data = sim.as_csdm_object()
->>>>>>> 045cc424
 
     if apodization_function is not None:
         y = sim.apodize(function_mapping[apodization_function], sigma=values["sigma"])
