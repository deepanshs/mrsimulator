import csdmpy as cp
import numpy as np
import pytest
from mrsimulator import signal_processor as sp

__author__ = "Maxwell C. Venetos"
__email__ = "maxvenetos@gmail.com"


def setup_read_write(operation, py_dict, fn):
    # class to dict with units
    dict_ = operation.json()
    assert dict_ == py_dict

    # read from dictionary
    b = fn.parse_dict_with_units(dict_)
    assert operation == b

    processor = sp.SignalProcessor.parse_dict_with_units({"operations": [dict_]})
    assert operation == processor.operations[0]


def test_01():
    post_sim = sp.SignalProcessor()
    operations = [
        sp.IFFT(),
        sp.apodization.Gaussian(FWHM="12 K", dim_index=0, dv_index=0),
        sp.FFT(),
    ]

    post_sim.operations = operations

    with pytest.raises(ValueError, match="The dataset must be a CSDM object."):
        post_sim.apply_operations([])

<<<<<<< HEAD
    dataset = cp.as_csdm(np.arange(20, dtype=float))
    dataset.x[0] = cp.LinearDimension(count=20, increment="10 K", period="200 K")
=======
    dataset = cp.as_csdm(np.arange(20, dtype=np.float32))
    dataset.x[0] = cp.LinearDimension(count=20, increment="10 K")
>>>>>>> d494e167
    post_sim.apply_operations(dataset)

    # to dict with units
    dict_ = post_sim.json()
    assert dict_ == {
        "operations": [
            {"dim_index": 0, "function": "IFFT"},
            {
                "function": "apodization",
                "type": "Gaussian",
                "FWHM": "12.0 K",
                "dim_index": 0,
                "dv_index": 0,
            },
            {"dim_index": 0, "function": "FFT"},
        ],
    }

    # parse dict with units
    post_sim_2 = sp.SignalProcessor.parse_dict_with_units(dict_)

    assert post_sim.operations == post_sim_2.operations


def generate_dataset():
    dv1 = cp.as_dependent_variable(np.random.rand(20))
    dv2 = cp.as_dependent_variable(np.random.rand(20))
    dv3 = cp.as_dependent_variable(np.random.rand(20))
    dim = cp.as_dimension(np.arange(20))
    return cp.CSDM(dependent_variables=[dv1, dv2, dv3], dimensions=[dim])


def test_scale():
    dataset_in = generate_dataset()
    PS_0 = [sp.Scale(factor=10)]
    operator = sp.SignalProcessor(operations=PS_0)
    dataset_out = operator.apply_operations(dataset=dataset_in.copy())
    _, y0, y1, y2 = dataset_in.to_list()
    _, y0_, y1_, y2_ = dataset_out.to_list()

    for in_, out_ in zip([y0, y1, y2], [y0_, y1_, y2_]):
        assert np.allclose(out_.max() / in_.max(), 10), "Scaling failed"


def test_linear():
    dataset_in = generate_dataset()
    PS_0 = [sp.Linear(amplitude=4.1, offset=10)]
    operator = sp.SignalProcessor(operations=PS_0)
    dataset_out = operator.apply_operations(dataset=dataset_in.copy())
    _, y0, y1, y2 = dataset_in.to_list()
    _, y0_, y1_, y2_ = dataset_out.to_list()

    for in_, out_ in zip([y0, y1, y2], [y0_, y1_, y2_]):
        assert np.allclose((out_.max() - 10) / in_.max(), 4.1), "Offset failed"<|MERGE_RESOLUTION|>--- conflicted
+++ resolved
@@ -33,13 +33,8 @@
     with pytest.raises(ValueError, match="The dataset must be a CSDM object."):
         post_sim.apply_operations([])
 
-<<<<<<< HEAD
-    dataset = cp.as_csdm(np.arange(20, dtype=float))
-    dataset.x[0] = cp.LinearDimension(count=20, increment="10 K", period="200 K")
-=======
     dataset = cp.as_csdm(np.arange(20, dtype=np.float32))
     dataset.x[0] = cp.LinearDimension(count=20, increment="10 K")
->>>>>>> d494e167
     post_sim.apply_operations(dataset)
 
     # to dict with units
