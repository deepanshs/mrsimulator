# -*- coding: utf-8 -*-
"""Base Simulator class."""
from typing import List
from typing import Optional

import csdmpy as cp
import numpy as np
from astropy import units as u
from mrsimulator import Dimension
from mrsimulator import Isotopomer
from mrsimulator.apodization import Apodization
from mrsimulator.base_model import one_d_spectrum
from mrsimulator.importer import import_json
from mrsimulator.method import Method
from mrsimulator.simulator_config import ConfigSimulator
from pydantic import BaseModel

__author__ = "Deepansh J. Srivastava"
__email__ = "deepansh2012@gmail.com"


class Simulator(BaseModel):
    """
    The simulator class.

    Attributes:
        isotopomers: List of :ref:`isotopomer_api` objects.
        dimensions: List of :ref:`dimension_api` objects.
        config: :ref:`config_api` object.
    """

    isotopomers: List[Isotopomer] = []
    dimensions: List[Dimension] = []
    method: Optional[Method] = None
    simulated_data: Optional[List]
    config: ConfigSimulator = ConfigSimulator()

    class Config:
        validate_assignment = True
        arbitrary_types_allowed = True

    def __eq__(self, other):
        check = [
            isinstance(other, Simulator),
            self.isotopomers == other.isotopomers,
            self.method == other.method,
            self.config == other.config,
        ]
        if np.all(check):
            return True
        return False

    def get_isotopes(self, I=None):
        """
        Set of unique isotopes from sites in the list of isotopomers corresponding
        to spin quantum number `I`. If `I` is unspecified or None, a set of all
        unique isotopes is returned instead.

        Args:
            I: (optional) The spin quantum number. Valid input are multiples of 0.5.

        Returns:
            A Set

        Example:
            >>> sim.get_isotopes() # doctest:+SKIP
            {'1H', '27Al', '13C'}
            >>> sim.get_isotopes(I=0.5) # doctest:+SKIP
            {'1H', '13C'}
            >>> sim.get_isotopes(I=1.5)
            set()
            >>> sim.get_isotopes(I=2.5)
            {'27Al'}
        """
        st = set()
        for isotopomer in self.isotopomers:
            st.update(isotopomer.get_isotopes(I))
        return st

    def to_dict_with_units(self, include_dimensions=False):
        """
        Serialize the isotopomers and dimensions attribute from the Simulator object
        to a JSON compliant python dictionary with units.

        Args:
            remove_dimensions: A boolean. If True, the output contains serialized
                dimension objects. Default is False.

        Returns:
            Dict object

        Example:
            >>> pprint(sim.to_dict_with_units())
            {'isotopomers': [{'abundance': '100%',
                              'description': '',
                              'name': '',
                              'sites': [{'isotope': '13C',
                                         'isotropic_chemical_shift': '20.0 ppm',
                                         'shielding_symmetric': {'eta': 0.5,
                                                                 'zeta': '10.0 ppm'}}]},
                             {'abundance': '100%',
                              'description': '',
                              'name': '',
                              'sites': [{'isotope': '1H',
                                         'isotropic_chemical_shift': '-4.0 ppm',
                                         'shielding_symmetric': {'eta': 0.1,
                                                                 'zeta': '2.1 ppm'}}]},
                             {'abundance': '100%',
                              'description': '',
                              'name': '',
                              'sites': [{'isotope': '27Al',
                                         'isotropic_chemical_shift': '120.0 ppm',
                                         'shielding_symmetric': {'eta': 0.1,
                                                                 'zeta': '2.1 ppm'}}]}]}
        """
        sim = {}
        sim["isotopomers"] = [_.to_dict_with_units() for _ in self.isotopomers]

        if include_dimensions:
            dimensions = [_.to_dict_with_units() for _ in self.dimensions]
            if dimensions != []:
                sim["dimensions"] = dimensions

        return sim

    def load_isotopomers(self, filename):
        """
        Load a list of isotopomers from JSON serialized isotopomers file.

        See an
        `example <https://raw.githubusercontent.com/DeepanshS/mrsimulator-test
        /master/isotopomers_ppm.json>`_
        of JSON serialized isotopomers file. For details, refer to the
        :ref:`load_isotopomers` section.

        Args:
            `filename`: A local or remote address to the JSON serialized isotopomers
                        file.
        Example:
            >>> sim.load_isotopomers(filename) # doctest:+SKIP
        """
        contents = import_json(filename)
        json_data = contents["isotopomers"]
        self.isotopomers = [Isotopomer.parse_dict_with_units(obj) for obj in json_data]

    def run(self, **kwargs):
        """Simulate the lineshape.

        Args:
            method: The methods used in simulating line-shapes.

        Example:
            >>> sim.run(method=one_d_spectrum) # doctest:+SKIP
        """
        # isotopomers = [
        #     isotopomer.to_freq_dict(
        #         self.method.sequences[0].events[0].magnetic_flux_density
        #     )
        #     for isotopomer in self.isotopomers
        # ]

        amp = one_d_spectrum(
            method=self.method,
            isotopomers=self.isotopomers,
            **self.config._dict,
            **kwargs,
        )

        if isinstance(amp, list):
            self.simulated_data = amp
        else:
            self.simulated_data = [amp]

        """The frequency is in the units of Hz."""
        gamma = self.method.isotope.gyromagnetic_ratio
        B0 = self.method.sequences[0].events[0].magnetic_flux_density
        larmor_frequency = -gamma * B0

        denom = self.method.sequences[0].reference_offset / 1e6 + larmor_frequency
        freq = self.method.sequences[0].coordinates_Hz / abs(denom)

        freq *= u.Unit("ppm")
        return freq, amp

    def as_csdm_object(self):
        """
        Converts the data to a CSDM object. Read
        `csdmpy <https://csdmpy.readthedocs.io/en/latest/>`_ for details

        Return:
            CSDM object
        """
        new = cp.new()
<<<<<<< HEAD
        for dimension in self.dimensions:
            count = dimension.number_of_points
            increment = dimension.spectral_width / count
            new_dimension = {
                "type": "linear",
                "count": count,
                "increment": f"{increment} Hz",
                "coordinates_offset": f"{dimension.reference_offset} Hz",
                "origin_offset": f"{np.abs(dimension.larmor_frequency)} Hz",
                "complex_fft": True,
                "reciprocal": {
                    "coordinates_offset": f"{-(count/2)/dimension.spectral_width} s"
                },
            }
            new.add_dimension(new_dimension)
=======
        for dimension in self.method.sequences:
            new.add_dimension(dimension.to_csdm_dimension())
>>>>>>> 045cc424

        dependent_variable = {
            "type": "internal",
            "quantity_type": "scalar",
            "numeric_type": "float64",
        }
        for index, datum in enumerate(self.simulated_data):
            if datum != []:
                dependent_variable["components"] = [datum]
                name = self.isotopomers[index].name
                if name not in ["", None]:
                    dependent_variable.update({"name": name})

                description = self.isotopomers[index].description
                if description not in ["", None]:
                    dependent_variable.update({"description": description})

                dependent_variable["application"] = {
                    "com.github.DeepanshS.mrsimulator": {
                        "isotopomers": [self.isotopomers[index].to_dict_with_units()]
                    }
                }
                new.add_dependent_variable(dependent_variable)
                new.dependent_variables[-1].encoding = "base64"
        return new

    def apodize(self, fn, dimension=0, **kwargs):
        """
        Applies an appodization filter to the data.

        Args:
            self: simulation object.
            fn: the apodization function to be used. A member function of Apodization class.
            dimension: The dimension to apply the fourier transform to.

        Return:
            A Numpy array
        """
        apodization_filter = Apodization(self.as_csdm_object(), dimension=dimension)
        return apodization_filter.apodize(fn, **kwargs)<|MERGE_RESOLUTION|>--- conflicted
+++ resolved
@@ -191,26 +191,8 @@
             CSDM object
         """
         new = cp.new()
-<<<<<<< HEAD
-        for dimension in self.dimensions:
-            count = dimension.number_of_points
-            increment = dimension.spectral_width / count
-            new_dimension = {
-                "type": "linear",
-                "count": count,
-                "increment": f"{increment} Hz",
-                "coordinates_offset": f"{dimension.reference_offset} Hz",
-                "origin_offset": f"{np.abs(dimension.larmor_frequency)} Hz",
-                "complex_fft": True,
-                "reciprocal": {
-                    "coordinates_offset": f"{-(count/2)/dimension.spectral_width} s"
-                },
-            }
-            new.add_dimension(new_dimension)
-=======
         for dimension in self.method.sequences:
             new.add_dimension(dimension.to_csdm_dimension())
->>>>>>> 045cc424
 
         dependent_variable = {
             "type": "internal",
