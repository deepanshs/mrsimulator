# -*- coding: utf-8 -*-
import os
import timeit

import mrsimulator.tests.tests as clib
import numpy as np
from mrsimulator import __version__
from mrsimulator import Simulator
from mrsimulator.methods import BlochDecayCentralTransitionSpectrum
from mrsimulator.methods import BlochDecaySpectrum
from mrsimulator.methods import Method2D
from mrsimulator.utils.collection import single_site_system_generator

# import platform
# os_system = platform.system()


__author__ = ["Deepansh Srivastava", "Matthew D. Giammar"]
__email__ = ["srivastava.89@osu.edu", "giammar.7@buckeyemail.osu.edu"]


def generate_spin_half_spin_system(n=1000):
    iso = np.random.normal(loc=0.0, scale=10.0, size=n)
    zeta = np.random.normal(loc=50.0, scale=15.12, size=n)
    eta = np.random.normal(loc=0.25, scale=0.012, size=n)
    return single_site_system_generator(
        isotope="29Si",
        isotropic_chemical_shift=iso,
        shielding_symmetric={"zeta": zeta, "eta": eta},
    )


def generate_spin_half_int_quad_spin_system(n=1000):
    iso = np.random.normal(loc=0.0, scale=10.0, size=n)
    Cq = np.random.normal(loc=5.0e6, scale=1e5, size=n)
    eta = np.random.normal(loc=0.1, scale=0.012, size=n)
    return single_site_system_generator(
        isotope="17O",
        isotropic_chemical_shift=iso,
        quadrupolar={"Cq": Cq, "eta": eta},
    )


def generate_spin_half_int_csa_quad_spin_system(n=1000):
    iso = np.random.normal(loc=0.0, scale=10.0, size=n)
    zeta = np.random.normal(loc=150, scale=20, size=n)
    eta_z = np.random.normal(loc=0.3, scale=0.012, size=n)
    Cq = np.random.normal(loc=5.0e6, scale=5e5, size=n)
    eta_q = np.random.normal(loc=0.6, scale=0.02, size=n)
    beta = np.random.normal(loc=2.12, scale=0.1, size=n)
    return single_site_system_generator(
        isotope="17O",
        isotropic_chemical_shift=iso,
        shielding_symmetric={"zeta": zeta, "eta": eta_z},
        quadrupolar={"Cq": Cq, "eta": eta_q, "beta": beta},
    )


def generate_simulator(
    spin_systems, method, integration_volume="octant", number_of_sidebands=64
):
    sim = Simulator()
    sim.spin_systems = spin_systems
    sim.methods = [method]
    sim.config.integration_volume = integration_volume
    sim.config.number_of_sidebands = number_of_sidebands
    return sim


def execute(sim, n_jobs=1):
    sim.run(n_jobs=n_jobs)


def CSA_static_method():
    return BlochDecaySpectrum(
        channels=["29Si"], spectral_dimensions=[dict(spectral_width=25000)]
    )


def CSA_MAS_method():
    return BlochDecaySpectrum(
        channels=["29Si"],
        rotor_frequency=5000,
        spectral_dimensions=[dict(spectral_width=25000)],
    )


def CSA_VAS_method():
    return BlochDecaySpectrum(
        channels=["29Si"],
        rotor_frequency=5000,
        rotor_angle=1.57079,
        spectral_dimensions=[dict(spectral_width=25000)],
    )


def quad_static_method():
    return BlochDecayCentralTransitionSpectrum(
        channels=["17O"], spectral_dimensions=[{"spectral_width": 50000}]
    )


def quad_MAS_method():
    return BlochDecayCentralTransitionSpectrum(
        channels=["17O"],
        rotor_frequency=14000,
        spectral_dimensions=[{"spectral_width": 50000}],
    )


def quad_static_2d_method():
    tq = [{"P": [-1], "D": [0]}]
    to_rad = 3.14159 / 180
    return Method2D(
        channels=["17O"],
        magnetic_flux_density=4.2,  # in T
        spectral_dimensions=[
            {
                "count": 256,
                "spectral_width": 4e4,  # in Hz
                "reference_offset": -1e4,  # in Hz
                "events": [{"rotor_angle": 70.12 * to_rad, "transition_query": tq}],
            },
            {
                "count": 512,
                "spectral_width": 5e4,  # in Hz
                "reference_offset": -5e3,  # in Hz
                "events": [{"rotor_angle": 54.74 * to_rad, "transition_query": tq}],
            },
        ],
    )


def time_string(time):
    count = 0
    if time < 0.003:  # i.e 4 ms
        color = "\033[92m"
    if time >= 0.003 and time < 0.005:
        color = "\033[93m"
    if time >= 0.005:
        color = "\033[91m"

    # color = '' if os_system == 'Windows' else color

    while time < 1:
        time *= 1000  # ms
        count += 1
    if count == 0:
        return f"{time:.3f}  s", color
    if count == 1:
        return f"{time:.3f} ms", color
    if count == 2:
        return f"{time:.3f} µs", color


def terminal_start_setup():
    size = os.get_terminal_size().columns
    delmit = "-"
    print(f"{delmit:-<{size}}")
    left_align = "Computation method"
    right_align = "Average time"
    print(f"{left_align:<{size-15}}{right_align:>15}")
    print(f"{delmit:-<{size}}")


def terminal_end_setup(t, n, description):
    t /= n  # s
    t, color = time_string(t)
    end = "\033[0m"
    # end = '' if os_system == 'Windows' else "\033[0m"
    size = os.get_terminal_size().columns - 15
    print(f"{end}{description:.<{size}}{color}{t:>15}{end}")


def spectrum_blocks(n, level, n_jobs=1):
    description = [
        "Static CSA only spectrum",
        "Static quadrupolar (1st + 2nd order) only spectrum",
        "MAS CSA only sidebands spectrum",
        "VAS CSA only spectrum",
        "MAS quadrupolar (1st + 2nd order) only spectrum",
        "CSA-Quad 2D SAS spectrum (infinite speed spectrum)",
    ]
    print(f"\nLevel {level} results.")
    print("Average computation time for simulation one single-site spin system.")
    print(
        f"Reported value is the time per simulation averaged over {n} simulations "
        "generated for random tensor parameters."
    )
    terminal_start_setup()
    for i, des in enumerate(description):
        t = timeit.timeit(
            f"execute(sim[{i}], {n_jobs})",
            setup=f"sim=spectrum_simulation_benchmark({n})",
            globals=globals(),
            number=1,
        )
        terminal_end_setup(t, n, des)


def spectrum_simulation_benchmark(n):
    # spin 1/2
    spin_sys = generate_spin_half_spin_system(n)

    method = CSA_static_method()  # static
    sim_csa_static = generate_simulator(spin_sys, method)

    method = CSA_MAS_method()  # mas
    sim_csa_mas = generate_simulator(spin_sys, method)

    method = CSA_VAS_method()  # vas
    sim_csa_vas = generate_simulator(spin_sys, method)

    # quad
    spin_sys = generate_spin_half_int_quad_spin_system(n)

    method = quad_static_method()  # static
    sim_quad_static = generate_simulator(spin_sys, method)

    method = quad_MAS_method()  # static
    sim_quad_mas = generate_simulator(spin_sys, method)

    # quad csd 2d
    spin_sys = generate_spin_half_int_csa_quad_spin_system(n)

    method = quad_static_2d_method()
    sim_csd_quad_mas_2d = generate_simulator(
        spin_sys, method, integration_volume="hemisphere", number_of_sidebands=1
    )
    return (
        sim_csa_static,
        sim_quad_static,
        sim_csa_mas,
        sim_csa_vas,
        sim_quad_mas,
        sim_csd_quad_mas_2d,
    )


def interpolation_blocks(n, level):
    description = [
        "One-dimension interpolation (512 grid)",
        "Two-dimensional interpolation (512 x 512 grid)",
    ]
    print(f"\nLevel {level} results.")
    print("Average computation time for rendering triangles on an nD-grid.")
    print(f"Reported value is the time per render averaged over {10*n} triangles.")
    terminal_start_setup()
    for i, des in enumerate(description):
        t = timeit.timeit(
            f"interpolation_execute(tasks[{i}])",
            setup=f"tasks=interpolation_benchmark({10*n})",
            globals=globals(),
            number=1,
        )
        terminal_end_setup(t, 10 * n, des)


def interpolation_execute(args):
    fn, vertexes, amp = args
    if vertexes.ndim == 2:
<<<<<<< HEAD
        [fn(list_, amp) for list_ in vertexes]
    if vertexes.ndim == 3:
        [fn(list_[0], list_[1], amp) for list_ in vertexes]
=======
        _ = [fn(list_, amp) for list_ in vertexes]
    if vertexes.ndim == 3:
        _ = [fn(list_[0], list_[1], amp) for list_ in vertexes]
>>>>>>> a3449703


def interpolation_benchmark(n):
    # 1D interpolation
    vertexes1 = (np.random.rand(n, 3) * 768) - 128
    amp1 = np.zeros(512)

    # 2D interpolation
    vertexes2 = np.random.rand(n, 2, 3) * 512
    amp2 = np.zeros((512, 512))

    return [
        [clib.triangle_interpolation1D, vertexes1, amp1],
        [clib.triangle_interpolation2D, vertexes2, amp2],
    ]


class Benchmark:
    @staticmethod
    def prep():
        print(f"Benchmarking using mrsimulator version {__version__}")

    @staticmethod
    def l0(n_jobs, interpolation, simulation):
        setup(10, 0, n_jobs, interpolation, simulation)

    @staticmethod
    def l1(n_jobs, interpolation, simulation):
        setup(2000, 1, n_jobs, interpolation, simulation)

    @staticmethod
    def l2(n_jobs, interpolation, simulation):
        setup(10000, 2, n_jobs, interpolation, simulation)


def setup(n, level, n_jobs, interpolation, simulation):
    if simulation:
        spectrum_blocks(n, level, n_jobs)
    if interpolation:
        interpolation_blocks(n, level)<|MERGE_RESOLUTION|>--- conflicted
+++ resolved
@@ -259,15 +259,9 @@
 def interpolation_execute(args):
     fn, vertexes, amp = args
     if vertexes.ndim == 2:
-<<<<<<< HEAD
-        [fn(list_, amp) for list_ in vertexes]
-    if vertexes.ndim == 3:
-        [fn(list_[0], list_[1], amp) for list_ in vertexes]
-=======
         _ = [fn(list_, amp) for list_ in vertexes]
     if vertexes.ndim == 3:
         _ = [fn(list_[0], list_[1], amp) for list_ in vertexes]
->>>>>>> a3449703
 
 
 def interpolation_benchmark(n):
