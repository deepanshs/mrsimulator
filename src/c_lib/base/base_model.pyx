cimport base_model as clib
cimport numpy as cnp
from libcpp cimport bool as bool_t
from libc.stdint cimport int32_t
from numpy cimport ndarray
import numpy as np
import cython

__author__ = "Deepansh J. Srivastava"
__email__ = "srivastava.89@osu.edu"

clib.generate_tables()

@cython.profile(False)
@cython.boundscheck(False)
@cython.wraparound(False)
def core_simulator(method,
       list spin_systems,
       list transition_pathways,          # Same length as spin_systems list and
       list transition_weights,  # elements coorespond to each system
       int verbose=0,  # for debug purpose only.
       int number_of_sidebands=90,
       int integration_density=72,
       int decompose_spectrum=0,
       int integration_volume=1,
       int isotropic_interpolation=0,
       int number_of_gamma_angles=1,
       bool_t interpolation=True,
       bool_t auto_switch=True,
       debug=False,
       bool_t user_defined=False,
       ndarray[double, ndim=1] alpha=np.zeros(1, dtype=float),
       ndarray[double, ndim=1] beta=np.zeros(1, dtype=float),
       ndarray[double, ndim=1] weight=np.zeros(1, dtype=float),
       ndarray[int32_t, ndim=1] positions=np.ones(1, dtype=np.intc)):
    """core simulator init"""

# initialization and config
    # observed spin is always channel at index 0_______________________________________
    channel = method.channels[0].symbol
    cdef double spin_quantum_number = method.channels[0].spin

    # gyromagnetic ratio and reverse axis factor
    cdef gyromagnetic_ratio = method.channels[0].gyromagnetic_ratio
    cdef double gyro_factor = 1.0
    if gyromagnetic_ratio > 0.0:
        gyro_factor = -1.0

    # config for spin I=0.5
    cdef bool_t allow_4th_rank = 1

    # transitions of the observed spin
    cdef int transition_increment, number_of_transitions, i
    cdef ndarray[float, ndim=1] transition_pathway_c
    cdef ndarray[double, ndim=1] transition_pathway_weight_c

# create averaging scheme _____________________________________________________
    cdef clib.MRS_averaging_scheme *averaging_scheme
    cdef int position_size = 0

    if user_defined:
        if interpolation:
            position_size = np.intc(positions.size / 3) if positions is not None else 0
        else:
            positions = None
        averaging_scheme = clib.MRS_create_averaging_scheme_from_alpha_beta(
            alpha=&alpha[0], beta=&beta[0], weight=&weight[0], n_angles=np.intc(alpha.size),
            allow_4th_rank=allow_4th_rank, n_gamma=number_of_gamma_angles,
            position_size=position_size, positions=&positions[0], interpolation=interpolation
        )
    else:
        averaging_scheme = clib.MRS_create_averaging_scheme(
            integration_density=integration_density, allow_4th_rank=allow_4th_rank,
            n_gamma=number_of_gamma_angles, integration_volume=integration_volume,
            interpolation=interpolation
        )

# create C spectral dimensions ________________________________________________
    cdef int n_dimension = int(len(method.spectral_dimensions))

    # Define and allocate C numpy arrays
    n_points = 1
    cdef int n_ev
    cdef ndarray[int] n_event
    cdef ndarray[double] magnetic_flux_density_in_T
    cdef ndarray[double] frac   # for SpectralEvent
    cdef ndarray[double] dur    # for DelayEvent
    cdef ndarray[unsigned char] is_spectral
    cdef ndarray[double] srfiH
    cdef ndarray[double] rair
    cdef ndarray[int] cnt
    cdef ndarray[double] coord_off
    cdef ndarray[double] incre
    cdef ndarray[int] n_dim_sidebands

    # Loop through dimensions and grab attributes/values in python
    freq_contrib = np.asarray([])

    fr = []  # fraction attribute
    du = []  # duration attribute
    is_spec = []  # if event is a SpectralEvent
    Bo = []
    vr = []
    th = []
    event_i = []
    count = []
    increment = []
    coordinates_offset = []
    dim_sidebands = []

    for i, dim in enumerate(method.spectral_dimensions):
        n_ev = 0
        track = []
        for event in dim.events:
            if event.__class__.__name__ not in ["MixingEvent", "RotationEvent"]:
                freq_contrib = np.append(freq_contrib, event._freq_contrib_flags())

                if event.rotor_frequency < 1.0e-3:
                    rotor_frequency_in_Hz = 1.0e-6
                else:
                    rotor_frequency_in_Hz = event.rotor_frequency

                rotor_angle_in_rad = event.rotor_angle
                track.append(event.rotor_frequency < 1e12 and event.rotor_frequency != 0)

                # Update event attribute depending on event type
                if event.__class__.__name__ == "SpectralEvent":
                    fr.append(event.fraction)
                    du.append(0)
                    is_spec.append(1)
                elif event.__class__.__name__ == "DelayEvent":
                    fr.append(0)
                    du.append(event.duration)
                    is_spec.append(0)

                Bo.append(event.magnetic_flux_density)  # in T
                vr.append(rotor_frequency_in_Hz) # in Hz
                th.append(rotor_angle_in_rad) # in rad
                n_ev +=1

        n_points *= dim.count

        count.append(dim.count)
        offset = dim.spectral_width / 2.0
        coordinates_offset.append(-dim.reference_offset * gyro_factor - offset)
        increment.append(dim.spectral_width / dim.count)
        event_i.append(n_ev)

        dim_sidebands.append(number_of_sidebands if np.any(track) else 1)

    # Assing values to previously defined C numpy arrays
    frac = np.asarray(fr, dtype=np.float64)
    dur = np.asarray(du, dtype=np.float64)
    is_spectral = np.asarray(is_spec, dtype=np.uint8)
    magnetic_flux_density_in_T = np.asarray(Bo, dtype=np.float64)
    srfiH = np.asarray(vr, dtype=np.float64)
    rair = np.asarray(th, dtype=np.float64)
    cnt = np.asarray(count, dtype=np.intc)
    incre = np.asarray(increment, dtype=np.float64)
    coord_off = np.asarray(coordinates_offset, dtype=np.float64)
    n_event = np.asarray(event_i, dtype=np.intc)
    n_dim_sidebands = np.asarray(dim_sidebands, dtype=np.intc)

    # # special 1D case with 1 event.
    # if np.all(srfiH == 1e-3) and np.all(rair - rair[0] == 0):
    #     # rair[:] = 0.0
    #     n_dim_sidebands[0] = 1
    # if np.all(srfiH == 1e12):
    #     n_dim_sidebands[0] = 1

    if srfiH.size == 1 and srfiH[0] == 1e-6 and auto_switch:
        rair[0] = 0.0
        n_dim_sidebands[0] = 1

    # create spectral_dimensions
    dimensions = clib.MRS_create_dimensions(averaging_scheme, &cnt[0],
        &coord_off[0], &incre[0], &frac[0], &dur[0], &is_spectral[0],
        &magnetic_flux_density_in_T[0], &srfiH[0], &rair[0],
        &n_event[0], n_dimension, &n_dim_sidebands[0])

# normalization factor for the spectrum
    norm = np.abs(np.prod(incre))

# create fftw scheme __________________________________________________________
    cdef int max_sidebands = n_dim_sidebands.max()
    cdef clib.MRS_fftw_scheme *fftw_scheme
    fftw_scheme = clib.create_fftw_scheme(averaging_scheme.total_orientations, max_sidebands)
# _____________________________________________________________________________

# frequency contrib
    # numpy uint8 corresponds to an unsigned char C type
    # More types found here: https://numpy.org/doc/stable/user/basics.types.html#array-types-and-conversions-between-types
    cdef ndarray[cnp.uint8_t] f_contrib = np.asarray(freq_contrib, dtype=np.uint8)

# affine transformation
    cdef ndarray[double] affine_matrix_c
    if method.affine_matrix is None:
        affine_matrix_c = np.asarray([1, 0, 0, 1], dtype=np.float64)
    else:
        increment_fraction = [incre/item for item in incre]
        matrix = np.asarray(method.affine_matrix).ravel() * np.asarray(increment_fraction).ravel()
        affine_matrix_c = np.asarray(matrix, dtype=np.float64)
        # affine matrix = [[a, b], [c, d]] represented as [[a, b], [c/a, d - bc/a]]
        if affine_matrix_c[2] != 0:
            affine_matrix_c[2] /= affine_matrix_c[0]
            affine_matrix_c[3] -=  affine_matrix_c[1]*affine_matrix_c[2]

# sites _______________________________________________________________________________
    cdef int number_of_sites, number_of_couplings, _site_idx_, _coup_idx_
    cdef ndarray[int] spin_index_ij
    cdef ndarray[float] spin_i
    cdef ndarray[double] gyromagnetic_ratio_i
    cdef ndarray[double]  one_minus_sigma_iso_ref_i

    # CSA
    cdef ndarray[double] iso_n
    cdef ndarray[double] zeta_n
    cdef ndarray[double] eta_n
    cdef ndarray[double] ori_n

    # quad
    cdef ndarray[double] Cq_e
    cdef ndarray[double] eta_e
    cdef ndarray[double] ori_e

    # J-coupling
    cdef ndarray[double] iso_j
    cdef ndarray[double] zeta_j
    cdef ndarray[double] eta_j
    cdef ndarray[double] ori_j

    # quad
    cdef ndarray[double] D_d
    cdef ndarray[double] eta_d
    cdef ndarray[double] ori_d

    cdef int trans__, pathway_increment, pathway_count, transition_count_per_pathway
    cdef ndarray[double, ndim=1] amp = np.zeros(2 * n_points, dtype=np.float64)
    amp1 = np.zeros(n_points, dtype=np.complex128)
    amp_individual = []

    cdef clib.site_struct sites_c
    cdef clib.coupling_struct couplings_c

    # -------------------------------------------------------------------------
    # sample __________________________________________________________________
    for idx in range(len(spin_systems)):
        spin_sys = spin_systems[idx]
        segments = transition_pathways[idx]
        weights = transition_weights[idx]

        abundance = spin_sys.abundance
        isotopes = [site.isotope.symbol for site in spin_sys.sites]
        if channel not in isotopes:
            if decompose_spectrum == 1:
                amp_individual.append(np.zeros(method.shape()))
            continue

        # sub_sites = [site for site in spin_sys.sites if site.isotope.symbol == isotope]
        # index_.append(index)
        number_of_sites = int(len(spin_sys.sites))

        # ------------------------------------------------------------------------
        #                          Site specification
        # ------------------------------------------------------------------------
        # CSA
        spin_i = np.empty(number_of_sites, dtype=np.float32)
        gyromagnetic_ratio_i = np.empty(number_of_sites, dtype=np.float64)
        one_minus_sigma_iso_ref_i = np.empty(number_of_sites, dtype=np.float64)

        iso_n = np.zeros(number_of_sites, dtype=np.float64)
        zeta_n = np.zeros(number_of_sites, dtype=np.float64)
        eta_n = np.zeros(number_of_sites, dtype=np.float64)
        ori_n = np.zeros(3*number_of_sites, dtype=np.float64)

        # Quad
        Cq_e = np.zeros(number_of_sites, dtype=np.float64)
        eta_e = np.zeros(number_of_sites, dtype=np.float64)
        ori_e = np.zeros(3*number_of_sites, dtype=np.float64)

        # Extract and assign site information from Site objects to C structure
        # ---------------------------------------------------------------------
<<<<<<< HEAD
        for _site_idx_ in range(number_of_sites):
            site = spin_sys.sites[_site_idx_]
            spin_i[_site_idx_] = np.float32(site.isotope.spin)
            gyromagnetic_ratio_i[_site_idx_] = site.isotope.gyromagnetic_ratio
            i3 = 3 * _site_idx_
=======
        for i in range(number_of_sites):
            site = spin_sys.sites[i]
            spin_i[i] = site.isotope.spin
            gyromagnetic_ratio_i[i] = site.isotope.gyromagnetic_ratio
            one_minus_sigma_iso_ref_i[i] = site.isotope.ref_larmor_ratio
            i3 = 3*i
>>>>>>> 0787ca5d

            # CSA tensor
            if site.isotropic_chemical_shift is not None:
                iso_n[_site_idx_] = site.isotropic_chemical_shift

            shielding = site.shielding_symmetric
            if shielding is not None:
                if shielding.zeta is not None:
                    zeta_n[_site_idx_] = shielding.zeta
                if shielding.eta is not None:
                    eta_n[_site_idx_] = shielding.eta
                if shielding.alpha is not None:
                    ori_n[i3] = shielding.alpha
                if shielding.beta is not None:
                    ori_n[i3+1] = shielding.beta
                if shielding.gamma is not None:
                    ori_n[i3+2] = shielding.gamma

            if debug:
                print(f'Isotropic chemical shift (δ) = {str(iso_n)} ppm')
                print(f'Shielding anisotropy (ζ) = {str(zeta_n)} ppm')
                print(f'Shielding asymmetry (η) = {eta_n}')
                print(f'Shielding orientation (alpha/beta/gamma) = {ori_n}')

            # quad tensor
            quad = site.quadrupolar
            if quad is not None:
                if quad.Cq is not None:
                    Cq_e[_site_idx_] = quad.Cq
                if quad.eta is not None:
                    eta_e[_site_idx_] = quad.eta
                if quad.alpha is not None:
                    ori_e[i3] = quad.alpha
                if quad.beta is not None:
                    ori_e[i3+1] = quad.beta
                if quad.gamma is not None:
                    ori_e[i3+2] = quad.gamma

            if debug:
                print(f'Quadrupolar coupling constant (Cq) = {Cq_e[i]/1e6} MHz')
                print(f'Quadrupolar asymmetry (η) = {eta_e}')
                print(f'Quadrupolar orientation (alpha/beta/gamma) = {ori_e}')

        # sites packed as c struct
        sites_c.number_of_sites = number_of_sites
        sites_c.spin = &spin_i[0]
        sites_c.gyromagnetic_ratio = &gyromagnetic_ratio_i[0]
        sites_c.one_minus_sigma_iso_ref = &one_minus_sigma_iso_ref_i[0]

        sites_c.isotropic_chemical_shift_in_ppm = &iso_n[0]
        sites_c.shielding_symmetric_zeta_in_ppm = &zeta_n[0]
        sites_c.shielding_symmetric_eta = &eta_n[0]
        sites_c.shielding_orientation = &ori_n[0]

        sites_c.quadrupolar_Cq_in_Hz = &Cq_e[0]
        sites_c.quadrupolar_eta = &eta_e[0]
        sites_c.quadrupolar_orientation = &ori_e[0]
        # ------------------------------------------------------------------------
        #                           Coupling specification
        # ------------------------------------------------------------------------
        # J-coupling
        couplings_c.number_of_couplings = 0
        if spin_sys.couplings is not None:
            number_of_couplings = int(len(spin_sys.couplings))
            spin_index_ij = np.zeros(2*number_of_couplings, dtype=np.intc)

            iso_j = np.zeros(number_of_couplings, dtype=np.float64)
            zeta_j = np.zeros(number_of_couplings, dtype=np.float64)
            eta_j = np.zeros(number_of_couplings, dtype=np.float64)
            ori_j = np.zeros(3*number_of_couplings, dtype=np.float64)

            # Dipolar
            D_d = np.zeros(number_of_couplings, dtype=np.float64)
            eta_d = np.zeros(number_of_couplings, dtype=np.float64)
            ori_d = np.zeros(3*number_of_couplings, dtype=np.float64)

            # Extract and assign coupling information from Site objects to C structure
            for _coup_idx_ in range(number_of_couplings):
                coupling = spin_sys.couplings[_coup_idx_]
                spin_index_ij[2*_coup_idx_: 2*_coup_idx_+2] = coupling.site_index
                i3 = 3 * _coup_idx_

                # J tensor
                if coupling.isotropic_j is not None:
                    iso_j[_coup_idx_] = coupling.isotropic_j

                J_sym = coupling.j_symmetric
                if J_sym is not None:
                    if J_sym.zeta is not None:
                        zeta_j[_coup_idx_] = J_sym.zeta
                    if J_sym.eta is not None:
                        eta_j[_coup_idx_] = J_sym.eta
                    if J_sym.alpha is not None:
                        ori_j[i3] = J_sym.alpha
                    if J_sym.beta is not None:
                        ori_j[i3+1] = J_sym.beta
                    if J_sym.gamma is not None:
                        ori_j[i3+2] = J_sym.gamma

                # dipolar tensor
                dipolar = coupling.dipolar
                if dipolar is not None:
                    if dipolar.D is not None:
                        D_d[_coup_idx_] = dipolar.D
                    if dipolar.eta is not None:
                        eta_d[_coup_idx_] = dipolar.eta
                    if dipolar.alpha is not None:
                        ori_d[i3] = dipolar.alpha
                    if dipolar.beta is not None:
                        ori_d[i3+1] = dipolar.beta
                    if dipolar.gamma is not None:
                        ori_d[i3+2] = dipolar.gamma

            if debug:
                print(f'N couplings = {number_of_couplings}')
                print(f'site index J = {spin_index_ij}')
                print(f'Isotropic J = {iso_j} Hz')
                print(f'J anisotropy = {zeta_j} Hz')
                print(f'J asymmetry = {eta_j}')
                print(f'J orientation = {ori_j}')

                print(f'Dipolar coupling constant = {D_d} Hz')
                print(f'Dipolar asymmetry = {eta_d}')
                print(f'Dipolar orientation = {ori_d}')

            # couplings packed as c struct
            couplings_c.number_of_couplings = number_of_couplings
            couplings_c.site_index = &spin_index_ij[0]

            couplings_c.isotropic_j_in_Hz = &iso_j[0]
            couplings_c.j_symmetric_zeta_in_Hz = &zeta_j[0]
            couplings_c.j_symmetric_eta = &eta_j[0]
            couplings_c.j_orientation = &ori_j[0]

            couplings_c.dipolar_coupling_in_Hz = &D_d[0]
            couplings_c.dipolar_eta = &eta_d[0]
            couplings_c.dipolar_orientation = &ori_d[0]


        # if number_of_sites == 0:
        #     if decompose_spectrum == 1:
        #         amp_individual.append([])
        #     continue

        transition_pathway_c = np.asarray(segments, dtype=np.float32).ravel()  # NOTE: Why 32 then 64 bits?
        transition_pathway_weight_c = weights.view(dtype=np.float64)

        pathway_count, transition_count_per_pathway = segments.shape[:2]
        pathway_increment = 2*number_of_sites*transition_count_per_pathway

        # if spin_sys.transitions is not None:
        #     transition_pathway_c = np.asarray(
        #         spin_sys.transitions, dtype=np.float32
        #     ).ravel()
        # else:
        #     transition_pathway_c = np.asarray([0.5, -0.5], dtype=np.float32)

        # the number 2 is because of single site transition [mi, mf]
        # it dose not work for coupled sites.
        # transition_increment = 2*number_of_sites
        # number_of_transitions = int((transition_pathway_c.size)/transition_increment)

        # print('pathway', transition_pathway_c)
        # print('weight', transition_pathway_weight_c)
        # print('pathway_count, inc', pathway_count, pathway_increment)
        for trans__ in range(pathway_count):
            clib.__mrsimulator_core(
                &amp[0],  # as complex array
                &sites_c,
                &couplings_c,
                &transition_pathway_c[pathway_increment*trans__],
                &transition_pathway_weight_c[2*trans__],
                n_dimension,      # The total number of spectroscopic dimensions.
                dimensions,       # Pointer to MRS_dimension structure
                fftw_scheme,      # Pointer to the fftw scheme.
                averaging_scheme, # Pointer to the powder averaging scheme.
                isotropic_interpolation,
                &f_contrib[0],
                &affine_matrix_c[0],
            )

        temp = amp.view(dtype=np.complex128)
        temp *= abundance/norm

        if decompose_spectrum == 1:
            amp_individual.append(temp.copy().reshape(method.shape()))
        else:
            amp1 += temp
        amp[:] = 0

    # reverse the spectrum if gyromagnetic ratio is positive.
    if decompose_spectrum == 1 and len(amp_individual) != 0:
        if gyromagnetic_ratio < 0:
            amp1 = [np.fft.fftn(np.fft.ifftn(item).conj()) for item in amp_individual]
        else:
            amp1 = amp_individual
    else:
        amp1.shape = method.shape()
        if gyromagnetic_ratio < 0:
            amp1 = np.fft.fftn(np.fft.ifftn(amp1).conj())
        amp1 = [amp1]

    clib.MRS_free_dimension(dimensions, n_dimension)
    clib.MRS_free_averaging_scheme(averaging_scheme)
    clib.MRS_free_fftw_scheme(fftw_scheme)
    return amp1


@cython.profile(False)
@cython.boundscheck(False)
@cython.wraparound(False)
def get_zeeman_states(sys):
    cdef int i, j, n_site = int(len(sys.sites))

    two_Ip1 = [int(2 * site.isotope.spin + 1) for site in sys.sites]
    spin_quantum_numbers = [
        np.arange(two_Ip1[i]) - site.isotope.spin for i, site in enumerate(sys.sites)
    ]

    lst = []
    for j in range(n_site):
        k = 1
        for i in range(n_site):
            if i == j:
                k = np.kron(k, spin_quantum_numbers[i])
            else:
                k = np.kron(k, np.ones(two_Ip1[i]))
        lst.append(k)
    return np.asarray(lst).T


# @cython.profile(False)
# @cython.boundscheck(False)
# @cython.wraparound(False)
# def transition_connect_factor(float l, float m1_f, float m1_i, float m2_f,
#                         float m2_i, double theta, double phi):
#     """Evaluate the probability of connecting two transitions driven by an external rf
#     pulse of phase phi and angle theta. The connected transitions are
#     | m1_f >< m1_i | --> | m2_f > < m2_i |.

#     Args:
#         float l: The angular momentum quantum number of the spin involved in the transition.
#         float m1_f Final quantum number of the starting transition.
#         float m1_i Initial quantum number of the starting transition.
#         float m2_f Final quantum number of the connecting transition.
#         float m2_i Initial quantum number of the connecting transition.
#         float theta The tip-angle of the rf pulse.
#         float phi The phase of the rf pulse.

#     Return: A complex amplitude.
#     """
#     cdef ndarray[double] factor = np.asarray([1, 0], dtype=np.float64)
#     clib.transition_connect_factor(l, m1_f, m1_i, m2_f, m2_i, theta, phi, &factor[0])
#     factor = np.around(factor, decimals=12)
#     return complex(factor[0], factor[1])


@cython.profile(False)
@cython.boundscheck(False)
@cython.wraparound(False)
def transition_connect_factor(float l, float m1_f, float m1_i, float m2_f,
                        float m2_i, double alpha, double beta, double gamma):
    """Evaluate the probability of connecting two transitions driven by a rotation
    defined by the euler angles alpha, beta, and gamma in the ZYZ convention.
    The connected transitions are | m1_f >< m1_i | --> | m2_f > < m2_i |.

    Args:
        float l: The angular momentum quantum number of the spin involved in the transition.
        float m1_f Final quantum number of the starting transition.
        float m1_i Initial quantum number of the starting transition.
        float m2_f Final quantum number of the connecting transition.
        float m2_i Initial quantum number of the connecting transition.
        float alpha The first angle of rotation about the Z axis
        float beta The second angle of rotation about the transformed Y axis
        float gamma the third angle of rotation about the transformed Z axis

    Return: A complex amplitude.
    """
    cdef ndarray[double] factor = np.asarray([1, 0], dtype=np.float64)
    clib.transition_connect_factor(l, m1_f, m1_i, m2_f, m2_i, alpha, beta, gamma, &factor[0])
    factor = np.around(factor, decimals=12)
    return complex(factor[0], factor[1])


@cython.profile(False)
@cython.boundscheck(False)
@cython.wraparound(False)
def calculate_transition_connect_weight(
        ndarray[float, ndim=2] trans1,
        ndarray[float, ndim=2] trans2,
        ndarray[float, ndim=1] spin,
        ndarray[double, ndim=1] alpha,
        ndarray[double, ndim=1] beta,
        ndarray[double, ndim=1] gamma
    ):
    """Evaluate the probability of connecting two transitions driven by a rotation described
    by the Euler angles alpha, beta, gamma in the ZYZ convention. The connected transitions are
    | m1_f >< m1_i | --> | m2_f > < m2_i |.

    Args:
        float l: The angular momentum quantum number of the spin involved in the transition.
        float m1_f Final quantum number of the starting transition.
        float m1_i Initial quantum number of the starting transition.
        float m2_f Final quantum number of the connecting transition.
        float m2_i Initial quantum number of the connecting transition.
        float alpha First euler angle.
        float beta Second euler angle.
        float gamma Third euler angle.

    Return: A complex amplitude.
    """
    cdef ndarray[double] factor = np.asarray([1, 0], dtype=np.float64)
    cdef int i, n_sites = int(spin.size)
    cdef float m1_f, m1_i, m2_f, m2_i
    for i in range(n_sites):
        m1_f = trans1[1][i]  # starting transition final state
        m1_i = trans1[0][i]  # starting transition initial state
        m2_f = trans2[1][i]  # landing transition final state
        m2_i = trans2[0][i]  # landing transition initial state

        clib.transition_connect_factor(
            spin[i], m1_f, m1_i, m2_f, m2_i, alpha[i], beta[i], gamma[i], &factor[0]
        )
    return complex(factor[0], factor[1])


@cython.profile(False)
@cython.boundscheck(False)
@cython.wraparound(False)
def get_Haeberlen_components(
        ndarray[double, ndim=2] expr_base_p,
        ndarray[double, ndim=2] expr_base_q,
        double zeta,
        double eta,
        double rho):
    """Return random extended czjzek tensors in Haeberlen convention"""
    cdef int n = int(expr_base_p.shape[1])
    cdef ndarray[double, ndim=2] param = np.empty((n, 2), dtype=float)
    clib.vm_haeberlen_components(
        n, &expr_base_p[0, 0], &expr_base_q[0, 0], zeta, eta, rho, &param[0, 0]
    )
    return param[:, 0], param[:, 1]


# @cython.profile(False)
# @cython.boundscheck(False)
# @cython.wraparound(False)
# def pathway_rotation_factor(float l, float *pathway, float m2_a, float m1_b,
#                         float m2_b, double theta, double phi):
#     cdef ndarray[double] factor = np.zeros(2, dtype=np.float64)
#     clib.transition_connect_factor(l, m1_a, m2_a, m1_b, m2_b, theta, phi, &factor[0])
#     return complex(factor[0], factor[1])
<|MERGE_RESOLUTION|>--- conflicted
+++ resolved
@@ -1,648 +1,640 @@
-cimport base_model as clib
-cimport numpy as cnp
-from libcpp cimport bool as bool_t
-from libc.stdint cimport int32_t
-from numpy cimport ndarray
-import numpy as np
-import cython
-
-__author__ = "Deepansh J. Srivastava"
-__email__ = "srivastava.89@osu.edu"
-
-clib.generate_tables()
-
-@cython.profile(False)
-@cython.boundscheck(False)
-@cython.wraparound(False)
-def core_simulator(method,
-       list spin_systems,
-       list transition_pathways,          # Same length as spin_systems list and
-       list transition_weights,  # elements coorespond to each system
-       int verbose=0,  # for debug purpose only.
-       int number_of_sidebands=90,
-       int integration_density=72,
-       int decompose_spectrum=0,
-       int integration_volume=1,
-       int isotropic_interpolation=0,
-       int number_of_gamma_angles=1,
-       bool_t interpolation=True,
-       bool_t auto_switch=True,
-       debug=False,
-       bool_t user_defined=False,
-       ndarray[double, ndim=1] alpha=np.zeros(1, dtype=float),
-       ndarray[double, ndim=1] beta=np.zeros(1, dtype=float),
-       ndarray[double, ndim=1] weight=np.zeros(1, dtype=float),
-       ndarray[int32_t, ndim=1] positions=np.ones(1, dtype=np.intc)):
-    """core simulator init"""
-
-# initialization and config
-    # observed spin is always channel at index 0_______________________________________
-    channel = method.channels[0].symbol
-    cdef double spin_quantum_number = method.channels[0].spin
-
-    # gyromagnetic ratio and reverse axis factor
-    cdef gyromagnetic_ratio = method.channels[0].gyromagnetic_ratio
-    cdef double gyro_factor = 1.0
-    if gyromagnetic_ratio > 0.0:
-        gyro_factor = -1.0
-
-    # config for spin I=0.5
-    cdef bool_t allow_4th_rank = 1
-
-    # transitions of the observed spin
-    cdef int transition_increment, number_of_transitions, i
-    cdef ndarray[float, ndim=1] transition_pathway_c
-    cdef ndarray[double, ndim=1] transition_pathway_weight_c
-
-# create averaging scheme _____________________________________________________
-    cdef clib.MRS_averaging_scheme *averaging_scheme
-    cdef int position_size = 0
-
-    if user_defined:
-        if interpolation:
-            position_size = np.intc(positions.size / 3) if positions is not None else 0
-        else:
-            positions = None
-        averaging_scheme = clib.MRS_create_averaging_scheme_from_alpha_beta(
-            alpha=&alpha[0], beta=&beta[0], weight=&weight[0], n_angles=np.intc(alpha.size),
-            allow_4th_rank=allow_4th_rank, n_gamma=number_of_gamma_angles,
-            position_size=position_size, positions=&positions[0], interpolation=interpolation
-        )
-    else:
-        averaging_scheme = clib.MRS_create_averaging_scheme(
-            integration_density=integration_density, allow_4th_rank=allow_4th_rank,
-            n_gamma=number_of_gamma_angles, integration_volume=integration_volume,
-            interpolation=interpolation
-        )
-
-# create C spectral dimensions ________________________________________________
-    cdef int n_dimension = int(len(method.spectral_dimensions))
-
-    # Define and allocate C numpy arrays
-    n_points = 1
-    cdef int n_ev
-    cdef ndarray[int] n_event
-    cdef ndarray[double] magnetic_flux_density_in_T
-    cdef ndarray[double] frac   # for SpectralEvent
-    cdef ndarray[double] dur    # for DelayEvent
-    cdef ndarray[unsigned char] is_spectral
-    cdef ndarray[double] srfiH
-    cdef ndarray[double] rair
-    cdef ndarray[int] cnt
-    cdef ndarray[double] coord_off
-    cdef ndarray[double] incre
-    cdef ndarray[int] n_dim_sidebands
-
-    # Loop through dimensions and grab attributes/values in python
-    freq_contrib = np.asarray([])
-
-    fr = []  # fraction attribute
-    du = []  # duration attribute
-    is_spec = []  # if event is a SpectralEvent
-    Bo = []
-    vr = []
-    th = []
-    event_i = []
-    count = []
-    increment = []
-    coordinates_offset = []
-    dim_sidebands = []
-
-    for i, dim in enumerate(method.spectral_dimensions):
-        n_ev = 0
-        track = []
-        for event in dim.events:
-            if event.__class__.__name__ not in ["MixingEvent", "RotationEvent"]:
-                freq_contrib = np.append(freq_contrib, event._freq_contrib_flags())
-
-                if event.rotor_frequency < 1.0e-3:
-                    rotor_frequency_in_Hz = 1.0e-6
-                else:
-                    rotor_frequency_in_Hz = event.rotor_frequency
-
-                rotor_angle_in_rad = event.rotor_angle
-                track.append(event.rotor_frequency < 1e12 and event.rotor_frequency != 0)
-
-                # Update event attribute depending on event type
-                if event.__class__.__name__ == "SpectralEvent":
-                    fr.append(event.fraction)
-                    du.append(0)
-                    is_spec.append(1)
-                elif event.__class__.__name__ == "DelayEvent":
-                    fr.append(0)
-                    du.append(event.duration)
-                    is_spec.append(0)
-
-                Bo.append(event.magnetic_flux_density)  # in T
-                vr.append(rotor_frequency_in_Hz) # in Hz
-                th.append(rotor_angle_in_rad) # in rad
-                n_ev +=1
-
-        n_points *= dim.count
-
-        count.append(dim.count)
-        offset = dim.spectral_width / 2.0
-        coordinates_offset.append(-dim.reference_offset * gyro_factor - offset)
-        increment.append(dim.spectral_width / dim.count)
-        event_i.append(n_ev)
-
-        dim_sidebands.append(number_of_sidebands if np.any(track) else 1)
-
-    # Assing values to previously defined C numpy arrays
-    frac = np.asarray(fr, dtype=np.float64)
-    dur = np.asarray(du, dtype=np.float64)
-    is_spectral = np.asarray(is_spec, dtype=np.uint8)
-    magnetic_flux_density_in_T = np.asarray(Bo, dtype=np.float64)
-    srfiH = np.asarray(vr, dtype=np.float64)
-    rair = np.asarray(th, dtype=np.float64)
-    cnt = np.asarray(count, dtype=np.intc)
-    incre = np.asarray(increment, dtype=np.float64)
-    coord_off = np.asarray(coordinates_offset, dtype=np.float64)
-    n_event = np.asarray(event_i, dtype=np.intc)
-    n_dim_sidebands = np.asarray(dim_sidebands, dtype=np.intc)
-
-    # # special 1D case with 1 event.
-    # if np.all(srfiH == 1e-3) and np.all(rair - rair[0] == 0):
-    #     # rair[:] = 0.0
-    #     n_dim_sidebands[0] = 1
-    # if np.all(srfiH == 1e12):
-    #     n_dim_sidebands[0] = 1
-
-    if srfiH.size == 1 and srfiH[0] == 1e-6 and auto_switch:
-        rair[0] = 0.0
-        n_dim_sidebands[0] = 1
-
-    # create spectral_dimensions
-    dimensions = clib.MRS_create_dimensions(averaging_scheme, &cnt[0],
-        &coord_off[0], &incre[0], &frac[0], &dur[0], &is_spectral[0],
-        &magnetic_flux_density_in_T[0], &srfiH[0], &rair[0],
-        &n_event[0], n_dimension, &n_dim_sidebands[0])
-
-# normalization factor for the spectrum
-    norm = np.abs(np.prod(incre))
-
-# create fftw scheme __________________________________________________________
-    cdef int max_sidebands = n_dim_sidebands.max()
-    cdef clib.MRS_fftw_scheme *fftw_scheme
-    fftw_scheme = clib.create_fftw_scheme(averaging_scheme.total_orientations, max_sidebands)
-# _____________________________________________________________________________
-
-# frequency contrib
-    # numpy uint8 corresponds to an unsigned char C type
-    # More types found here: https://numpy.org/doc/stable/user/basics.types.html#array-types-and-conversions-between-types
-    cdef ndarray[cnp.uint8_t] f_contrib = np.asarray(freq_contrib, dtype=np.uint8)
-
-# affine transformation
-    cdef ndarray[double] affine_matrix_c
-    if method.affine_matrix is None:
-        affine_matrix_c = np.asarray([1, 0, 0, 1], dtype=np.float64)
-    else:
-        increment_fraction = [incre/item for item in incre]
-        matrix = np.asarray(method.affine_matrix).ravel() * np.asarray(increment_fraction).ravel()
-        affine_matrix_c = np.asarray(matrix, dtype=np.float64)
-        # affine matrix = [[a, b], [c, d]] represented as [[a, b], [c/a, d - bc/a]]
-        if affine_matrix_c[2] != 0:
-            affine_matrix_c[2] /= affine_matrix_c[0]
-            affine_matrix_c[3] -=  affine_matrix_c[1]*affine_matrix_c[2]
-
-# sites _______________________________________________________________________________
-    cdef int number_of_sites, number_of_couplings, _site_idx_, _coup_idx_
-    cdef ndarray[int] spin_index_ij
-    cdef ndarray[float] spin_i
-    cdef ndarray[double] gyromagnetic_ratio_i
-    cdef ndarray[double]  one_minus_sigma_iso_ref_i
-
-    # CSA
-    cdef ndarray[double] iso_n
-    cdef ndarray[double] zeta_n
-    cdef ndarray[double] eta_n
-    cdef ndarray[double] ori_n
-
-    # quad
-    cdef ndarray[double] Cq_e
-    cdef ndarray[double] eta_e
-    cdef ndarray[double] ori_e
-
-    # J-coupling
-    cdef ndarray[double] iso_j
-    cdef ndarray[double] zeta_j
-    cdef ndarray[double] eta_j
-    cdef ndarray[double] ori_j
-
-    # quad
-    cdef ndarray[double] D_d
-    cdef ndarray[double] eta_d
-    cdef ndarray[double] ori_d
-
-    cdef int trans__, pathway_increment, pathway_count, transition_count_per_pathway
-    cdef ndarray[double, ndim=1] amp = np.zeros(2 * n_points, dtype=np.float64)
-    amp1 = np.zeros(n_points, dtype=np.complex128)
-    amp_individual = []
-
-    cdef clib.site_struct sites_c
-    cdef clib.coupling_struct couplings_c
-
-    # -------------------------------------------------------------------------
-    # sample __________________________________________________________________
-    for idx in range(len(spin_systems)):
-        spin_sys = spin_systems[idx]
-        segments = transition_pathways[idx]
-        weights = transition_weights[idx]
-
-        abundance = spin_sys.abundance
-        isotopes = [site.isotope.symbol for site in spin_sys.sites]
-        if channel not in isotopes:
-            if decompose_spectrum == 1:
-                amp_individual.append(np.zeros(method.shape()))
-            continue
-
-        # sub_sites = [site for site in spin_sys.sites if site.isotope.symbol == isotope]
-        # index_.append(index)
-        number_of_sites = int(len(spin_sys.sites))
-
-        # ------------------------------------------------------------------------
-        #                          Site specification
-        # ------------------------------------------------------------------------
-        # CSA
-        spin_i = np.empty(number_of_sites, dtype=np.float32)
-        gyromagnetic_ratio_i = np.empty(number_of_sites, dtype=np.float64)
-        one_minus_sigma_iso_ref_i = np.empty(number_of_sites, dtype=np.float64)
-
-        iso_n = np.zeros(number_of_sites, dtype=np.float64)
-        zeta_n = np.zeros(number_of_sites, dtype=np.float64)
-        eta_n = np.zeros(number_of_sites, dtype=np.float64)
-        ori_n = np.zeros(3*number_of_sites, dtype=np.float64)
-
-        # Quad
-        Cq_e = np.zeros(number_of_sites, dtype=np.float64)
-        eta_e = np.zeros(number_of_sites, dtype=np.float64)
-        ori_e = np.zeros(3*number_of_sites, dtype=np.float64)
-
-        # Extract and assign site information from Site objects to C structure
-        # ---------------------------------------------------------------------
-<<<<<<< HEAD
-        for _site_idx_ in range(number_of_sites):
-            site = spin_sys.sites[_site_idx_]
-            spin_i[_site_idx_] = np.float32(site.isotope.spin)
-            gyromagnetic_ratio_i[_site_idx_] = site.isotope.gyromagnetic_ratio
-            i3 = 3 * _site_idx_
-=======
-        for i in range(number_of_sites):
-            site = spin_sys.sites[i]
-            spin_i[i] = site.isotope.spin
-            gyromagnetic_ratio_i[i] = site.isotope.gyromagnetic_ratio
-            one_minus_sigma_iso_ref_i[i] = site.isotope.ref_larmor_ratio
-            i3 = 3*i
->>>>>>> 0787ca5d
-
-            # CSA tensor
-            if site.isotropic_chemical_shift is not None:
-                iso_n[_site_idx_] = site.isotropic_chemical_shift
-
-            shielding = site.shielding_symmetric
-            if shielding is not None:
-                if shielding.zeta is not None:
-                    zeta_n[_site_idx_] = shielding.zeta
-                if shielding.eta is not None:
-                    eta_n[_site_idx_] = shielding.eta
-                if shielding.alpha is not None:
-                    ori_n[i3] = shielding.alpha
-                if shielding.beta is not None:
-                    ori_n[i3+1] = shielding.beta
-                if shielding.gamma is not None:
-                    ori_n[i3+2] = shielding.gamma
-
-            if debug:
-                print(f'Isotropic chemical shift (δ) = {str(iso_n)} ppm')
-                print(f'Shielding anisotropy (ζ) = {str(zeta_n)} ppm')
-                print(f'Shielding asymmetry (η) = {eta_n}')
-                print(f'Shielding orientation (alpha/beta/gamma) = {ori_n}')
-
-            # quad tensor
-            quad = site.quadrupolar
-            if quad is not None:
-                if quad.Cq is not None:
-                    Cq_e[_site_idx_] = quad.Cq
-                if quad.eta is not None:
-                    eta_e[_site_idx_] = quad.eta
-                if quad.alpha is not None:
-                    ori_e[i3] = quad.alpha
-                if quad.beta is not None:
-                    ori_e[i3+1] = quad.beta
-                if quad.gamma is not None:
-                    ori_e[i3+2] = quad.gamma
-
-            if debug:
-                print(f'Quadrupolar coupling constant (Cq) = {Cq_e[i]/1e6} MHz')
-                print(f'Quadrupolar asymmetry (η) = {eta_e}')
-                print(f'Quadrupolar orientation (alpha/beta/gamma) = {ori_e}')
-
-        # sites packed as c struct
-        sites_c.number_of_sites = number_of_sites
-        sites_c.spin = &spin_i[0]
-        sites_c.gyromagnetic_ratio = &gyromagnetic_ratio_i[0]
-        sites_c.one_minus_sigma_iso_ref = &one_minus_sigma_iso_ref_i[0]
-
-        sites_c.isotropic_chemical_shift_in_ppm = &iso_n[0]
-        sites_c.shielding_symmetric_zeta_in_ppm = &zeta_n[0]
-        sites_c.shielding_symmetric_eta = &eta_n[0]
-        sites_c.shielding_orientation = &ori_n[0]
-
-        sites_c.quadrupolar_Cq_in_Hz = &Cq_e[0]
-        sites_c.quadrupolar_eta = &eta_e[0]
-        sites_c.quadrupolar_orientation = &ori_e[0]
-        # ------------------------------------------------------------------------
-        #                           Coupling specification
-        # ------------------------------------------------------------------------
-        # J-coupling
-        couplings_c.number_of_couplings = 0
-        if spin_sys.couplings is not None:
-            number_of_couplings = int(len(spin_sys.couplings))
-            spin_index_ij = np.zeros(2*number_of_couplings, dtype=np.intc)
-
-            iso_j = np.zeros(number_of_couplings, dtype=np.float64)
-            zeta_j = np.zeros(number_of_couplings, dtype=np.float64)
-            eta_j = np.zeros(number_of_couplings, dtype=np.float64)
-            ori_j = np.zeros(3*number_of_couplings, dtype=np.float64)
-
-            # Dipolar
-            D_d = np.zeros(number_of_couplings, dtype=np.float64)
-            eta_d = np.zeros(number_of_couplings, dtype=np.float64)
-            ori_d = np.zeros(3*number_of_couplings, dtype=np.float64)
-
-            # Extract and assign coupling information from Site objects to C structure
-            for _coup_idx_ in range(number_of_couplings):
-                coupling = spin_sys.couplings[_coup_idx_]
-                spin_index_ij[2*_coup_idx_: 2*_coup_idx_+2] = coupling.site_index
-                i3 = 3 * _coup_idx_
-
-                # J tensor
-                if coupling.isotropic_j is not None:
-                    iso_j[_coup_idx_] = coupling.isotropic_j
-
-                J_sym = coupling.j_symmetric
-                if J_sym is not None:
-                    if J_sym.zeta is not None:
-                        zeta_j[_coup_idx_] = J_sym.zeta
-                    if J_sym.eta is not None:
-                        eta_j[_coup_idx_] = J_sym.eta
-                    if J_sym.alpha is not None:
-                        ori_j[i3] = J_sym.alpha
-                    if J_sym.beta is not None:
-                        ori_j[i3+1] = J_sym.beta
-                    if J_sym.gamma is not None:
-                        ori_j[i3+2] = J_sym.gamma
-
-                # dipolar tensor
-                dipolar = coupling.dipolar
-                if dipolar is not None:
-                    if dipolar.D is not None:
-                        D_d[_coup_idx_] = dipolar.D
-                    if dipolar.eta is not None:
-                        eta_d[_coup_idx_] = dipolar.eta
-                    if dipolar.alpha is not None:
-                        ori_d[i3] = dipolar.alpha
-                    if dipolar.beta is not None:
-                        ori_d[i3+1] = dipolar.beta
-                    if dipolar.gamma is not None:
-                        ori_d[i3+2] = dipolar.gamma
-
-            if debug:
-                print(f'N couplings = {number_of_couplings}')
-                print(f'site index J = {spin_index_ij}')
-                print(f'Isotropic J = {iso_j} Hz')
-                print(f'J anisotropy = {zeta_j} Hz')
-                print(f'J asymmetry = {eta_j}')
-                print(f'J orientation = {ori_j}')
-
-                print(f'Dipolar coupling constant = {D_d} Hz')
-                print(f'Dipolar asymmetry = {eta_d}')
-                print(f'Dipolar orientation = {ori_d}')
-
-            # couplings packed as c struct
-            couplings_c.number_of_couplings = number_of_couplings
-            couplings_c.site_index = &spin_index_ij[0]
-
-            couplings_c.isotropic_j_in_Hz = &iso_j[0]
-            couplings_c.j_symmetric_zeta_in_Hz = &zeta_j[0]
-            couplings_c.j_symmetric_eta = &eta_j[0]
-            couplings_c.j_orientation = &ori_j[0]
-
-            couplings_c.dipolar_coupling_in_Hz = &D_d[0]
-            couplings_c.dipolar_eta = &eta_d[0]
-            couplings_c.dipolar_orientation = &ori_d[0]
-
-
-        # if number_of_sites == 0:
-        #     if decompose_spectrum == 1:
-        #         amp_individual.append([])
-        #     continue
-
-        transition_pathway_c = np.asarray(segments, dtype=np.float32).ravel()  # NOTE: Why 32 then 64 bits?
-        transition_pathway_weight_c = weights.view(dtype=np.float64)
-
-        pathway_count, transition_count_per_pathway = segments.shape[:2]
-        pathway_increment = 2*number_of_sites*transition_count_per_pathway
-
-        # if spin_sys.transitions is not None:
-        #     transition_pathway_c = np.asarray(
-        #         spin_sys.transitions, dtype=np.float32
-        #     ).ravel()
-        # else:
-        #     transition_pathway_c = np.asarray([0.5, -0.5], dtype=np.float32)
-
-        # the number 2 is because of single site transition [mi, mf]
-        # it dose not work for coupled sites.
-        # transition_increment = 2*number_of_sites
-        # number_of_transitions = int((transition_pathway_c.size)/transition_increment)
-
-        # print('pathway', transition_pathway_c)
-        # print('weight', transition_pathway_weight_c)
-        # print('pathway_count, inc', pathway_count, pathway_increment)
-        for trans__ in range(pathway_count):
-            clib.__mrsimulator_core(
-                &amp[0],  # as complex array
-                &sites_c,
-                &couplings_c,
-                &transition_pathway_c[pathway_increment*trans__],
-                &transition_pathway_weight_c[2*trans__],
-                n_dimension,      # The total number of spectroscopic dimensions.
-                dimensions,       # Pointer to MRS_dimension structure
-                fftw_scheme,      # Pointer to the fftw scheme.
-                averaging_scheme, # Pointer to the powder averaging scheme.
-                isotropic_interpolation,
-                &f_contrib[0],
-                &affine_matrix_c[0],
-            )
-
-        temp = amp.view(dtype=np.complex128)
-        temp *= abundance/norm
-
-        if decompose_spectrum == 1:
-            amp_individual.append(temp.copy().reshape(method.shape()))
-        else:
-            amp1 += temp
-        amp[:] = 0
-
-    # reverse the spectrum if gyromagnetic ratio is positive.
-    if decompose_spectrum == 1 and len(amp_individual) != 0:
-        if gyromagnetic_ratio < 0:
-            amp1 = [np.fft.fftn(np.fft.ifftn(item).conj()) for item in amp_individual]
-        else:
-            amp1 = amp_individual
-    else:
-        amp1.shape = method.shape()
-        if gyromagnetic_ratio < 0:
-            amp1 = np.fft.fftn(np.fft.ifftn(amp1).conj())
-        amp1 = [amp1]
-
-    clib.MRS_free_dimension(dimensions, n_dimension)
-    clib.MRS_free_averaging_scheme(averaging_scheme)
-    clib.MRS_free_fftw_scheme(fftw_scheme)
-    return amp1
-
-
-@cython.profile(False)
-@cython.boundscheck(False)
-@cython.wraparound(False)
-def get_zeeman_states(sys):
-    cdef int i, j, n_site = int(len(sys.sites))
-
-    two_Ip1 = [int(2 * site.isotope.spin + 1) for site in sys.sites]
-    spin_quantum_numbers = [
-        np.arange(two_Ip1[i]) - site.isotope.spin for i, site in enumerate(sys.sites)
-    ]
-
-    lst = []
-    for j in range(n_site):
-        k = 1
-        for i in range(n_site):
-            if i == j:
-                k = np.kron(k, spin_quantum_numbers[i])
-            else:
-                k = np.kron(k, np.ones(two_Ip1[i]))
-        lst.append(k)
-    return np.asarray(lst).T
-
-
-# @cython.profile(False)
-# @cython.boundscheck(False)
-# @cython.wraparound(False)
-# def transition_connect_factor(float l, float m1_f, float m1_i, float m2_f,
-#                         float m2_i, double theta, double phi):
-#     """Evaluate the probability of connecting two transitions driven by an external rf
-#     pulse of phase phi and angle theta. The connected transitions are
-#     | m1_f >< m1_i | --> | m2_f > < m2_i |.
-
-#     Args:
-#         float l: The angular momentum quantum number of the spin involved in the transition.
-#         float m1_f Final quantum number of the starting transition.
-#         float m1_i Initial quantum number of the starting transition.
-#         float m2_f Final quantum number of the connecting transition.
-#         float m2_i Initial quantum number of the connecting transition.
-#         float theta The tip-angle of the rf pulse.
-#         float phi The phase of the rf pulse.
-
-#     Return: A complex amplitude.
-#     """
-#     cdef ndarray[double] factor = np.asarray([1, 0], dtype=np.float64)
-#     clib.transition_connect_factor(l, m1_f, m1_i, m2_f, m2_i, theta, phi, &factor[0])
-#     factor = np.around(factor, decimals=12)
-#     return complex(factor[0], factor[1])
-
-
-@cython.profile(False)
-@cython.boundscheck(False)
-@cython.wraparound(False)
-def transition_connect_factor(float l, float m1_f, float m1_i, float m2_f,
-                        float m2_i, double alpha, double beta, double gamma):
-    """Evaluate the probability of connecting two transitions driven by a rotation
-    defined by the euler angles alpha, beta, and gamma in the ZYZ convention.
-    The connected transitions are | m1_f >< m1_i | --> | m2_f > < m2_i |.
-
-    Args:
-        float l: The angular momentum quantum number of the spin involved in the transition.
-        float m1_f Final quantum number of the starting transition.
-        float m1_i Initial quantum number of the starting transition.
-        float m2_f Final quantum number of the connecting transition.
-        float m2_i Initial quantum number of the connecting transition.
-        float alpha The first angle of rotation about the Z axis
-        float beta The second angle of rotation about the transformed Y axis
-        float gamma the third angle of rotation about the transformed Z axis
-
-    Return: A complex amplitude.
-    """
-    cdef ndarray[double] factor = np.asarray([1, 0], dtype=np.float64)
-    clib.transition_connect_factor(l, m1_f, m1_i, m2_f, m2_i, alpha, beta, gamma, &factor[0])
-    factor = np.around(factor, decimals=12)
-    return complex(factor[0], factor[1])
-
-
-@cython.profile(False)
-@cython.boundscheck(False)
-@cython.wraparound(False)
-def calculate_transition_connect_weight(
-        ndarray[float, ndim=2] trans1,
-        ndarray[float, ndim=2] trans2,
-        ndarray[float, ndim=1] spin,
-        ndarray[double, ndim=1] alpha,
-        ndarray[double, ndim=1] beta,
-        ndarray[double, ndim=1] gamma
-    ):
-    """Evaluate the probability of connecting two transitions driven by a rotation described
-    by the Euler angles alpha, beta, gamma in the ZYZ convention. The connected transitions are
-    | m1_f >< m1_i | --> | m2_f > < m2_i |.
-
-    Args:
-        float l: The angular momentum quantum number of the spin involved in the transition.
-        float m1_f Final quantum number of the starting transition.
-        float m1_i Initial quantum number of the starting transition.
-        float m2_f Final quantum number of the connecting transition.
-        float m2_i Initial quantum number of the connecting transition.
-        float alpha First euler angle.
-        float beta Second euler angle.
-        float gamma Third euler angle.
-
-    Return: A complex amplitude.
-    """
-    cdef ndarray[double] factor = np.asarray([1, 0], dtype=np.float64)
-    cdef int i, n_sites = int(spin.size)
-    cdef float m1_f, m1_i, m2_f, m2_i
-    for i in range(n_sites):
-        m1_f = trans1[1][i]  # starting transition final state
-        m1_i = trans1[0][i]  # starting transition initial state
-        m2_f = trans2[1][i]  # landing transition final state
-        m2_i = trans2[0][i]  # landing transition initial state
-
-        clib.transition_connect_factor(
-            spin[i], m1_f, m1_i, m2_f, m2_i, alpha[i], beta[i], gamma[i], &factor[0]
-        )
-    return complex(factor[0], factor[1])
-
-
-@cython.profile(False)
-@cython.boundscheck(False)
-@cython.wraparound(False)
-def get_Haeberlen_components(
-        ndarray[double, ndim=2] expr_base_p,
-        ndarray[double, ndim=2] expr_base_q,
-        double zeta,
-        double eta,
-        double rho):
-    """Return random extended czjzek tensors in Haeberlen convention"""
-    cdef int n = int(expr_base_p.shape[1])
-    cdef ndarray[double, ndim=2] param = np.empty((n, 2), dtype=float)
-    clib.vm_haeberlen_components(
-        n, &expr_base_p[0, 0], &expr_base_q[0, 0], zeta, eta, rho, &param[0, 0]
-    )
-    return param[:, 0], param[:, 1]
-
-
-# @cython.profile(False)
-# @cython.boundscheck(False)
-# @cython.wraparound(False)
-# def pathway_rotation_factor(float l, float *pathway, float m2_a, float m1_b,
-#                         float m2_b, double theta, double phi):
-#     cdef ndarray[double] factor = np.zeros(2, dtype=np.float64)
-#     clib.transition_connect_factor(l, m1_a, m2_a, m1_b, m2_b, theta, phi, &factor[0])
-#     return complex(factor[0], factor[1])
+cimport base_model as clib
+cimport numpy as cnp
+from libcpp cimport bool as bool_t
+from libc.stdint cimport int32_t
+from numpy cimport ndarray
+import numpy as np
+import cython
+
+__author__ = "Deepansh J. Srivastava"
+__email__ = "srivastava.89@osu.edu"
+
+clib.generate_tables()
+
+@cython.profile(False)
+@cython.boundscheck(False)
+@cython.wraparound(False)
+def core_simulator(method,
+       list spin_systems,
+       list transition_pathways,          # Same length as spin_systems list and
+       list transition_weights,  # elements coorespond to each system
+       int verbose=0,  # for debug purpose only.
+       int number_of_sidebands=90,
+       int integration_density=72,
+       int decompose_spectrum=0,
+       int integration_volume=1,
+       int isotropic_interpolation=0,
+       int number_of_gamma_angles=1,
+       bool_t interpolation=True,
+       bool_t auto_switch=True,
+       debug=False,
+       bool_t user_defined=False,
+       ndarray[double, ndim=1] alpha=np.zeros(1, dtype=float),
+       ndarray[double, ndim=1] beta=np.zeros(1, dtype=float),
+       ndarray[double, ndim=1] weight=np.zeros(1, dtype=float),
+       ndarray[int32_t, ndim=1] positions=np.ones(1, dtype=np.intc)):
+    """core simulator init"""
+
+# initialization and config
+    # observed spin is always channel at index 0_______________________________________
+    channel = method.channels[0].symbol
+    cdef double spin_quantum_number = method.channels[0].spin
+
+    # gyromagnetic ratio and reverse axis factor
+    cdef gyromagnetic_ratio = method.channels[0].gyromagnetic_ratio
+    cdef double gyro_factor = 1.0
+    if gyromagnetic_ratio > 0.0:
+        gyro_factor = -1.0
+
+    # config for spin I=0.5
+    cdef bool_t allow_4th_rank = 1
+
+    # transitions of the observed spin
+    cdef int transition_increment, number_of_transitions, i
+    cdef ndarray[float, ndim=1] transition_pathway_c
+    cdef ndarray[double, ndim=1] transition_pathway_weight_c
+
+# create averaging scheme _____________________________________________________
+    cdef clib.MRS_averaging_scheme *averaging_scheme
+    cdef int position_size = 0
+
+    if user_defined:
+        if interpolation:
+            position_size = np.intc(positions.size / 3) if positions is not None else 0
+        else:
+            positions = None
+        averaging_scheme = clib.MRS_create_averaging_scheme_from_alpha_beta(
+            alpha=&alpha[0], beta=&beta[0], weight=&weight[0], n_angles=np.intc(alpha.size),
+            allow_4th_rank=allow_4th_rank, n_gamma=number_of_gamma_angles,
+            position_size=position_size, positions=&positions[0], interpolation=interpolation
+        )
+    else:
+        averaging_scheme = clib.MRS_create_averaging_scheme(
+            integration_density=integration_density, allow_4th_rank=allow_4th_rank,
+            n_gamma=number_of_gamma_angles, integration_volume=integration_volume,
+            interpolation=interpolation
+        )
+
+# create C spectral dimensions ________________________________________________
+    cdef int n_dimension = int(len(method.spectral_dimensions))
+
+    # Define and allocate C numpy arrays
+    n_points = 1
+    cdef int n_ev
+    cdef ndarray[int] n_event
+    cdef ndarray[double] magnetic_flux_density_in_T
+    cdef ndarray[double] frac   # for SpectralEvent
+    cdef ndarray[double] dur    # for DelayEvent
+    cdef ndarray[unsigned char] is_spectral
+    cdef ndarray[double] srfiH
+    cdef ndarray[double] rair
+    cdef ndarray[int] cnt
+    cdef ndarray[double] coord_off
+    cdef ndarray[double] incre
+    cdef ndarray[int] n_dim_sidebands
+
+    # Loop through dimensions and grab attributes/values in python
+    freq_contrib = np.asarray([])
+
+    fr = []  # fraction attribute
+    du = []  # duration attribute
+    is_spec = []  # if event is a SpectralEvent
+    Bo = []
+    vr = []
+    th = []
+    event_i = []
+    count = []
+    increment = []
+    coordinates_offset = []
+    dim_sidebands = []
+
+    for i, dim in enumerate(method.spectral_dimensions):
+        n_ev = 0
+        track = []
+        for event in dim.events:
+            if event.__class__.__name__ not in ["MixingEvent", "RotationEvent"]:
+                freq_contrib = np.append(freq_contrib, event._freq_contrib_flags())
+
+                if event.rotor_frequency < 1.0e-3:
+                    rotor_frequency_in_Hz = 1.0e-6
+                else:
+                    rotor_frequency_in_Hz = event.rotor_frequency
+
+                rotor_angle_in_rad = event.rotor_angle
+                track.append(event.rotor_frequency < 1e12 and event.rotor_frequency != 0)
+
+                # Update event attribute depending on event type
+                if event.__class__.__name__ == "SpectralEvent":
+                    fr.append(event.fraction)
+                    du.append(0)
+                    is_spec.append(1)
+                elif event.__class__.__name__ == "DelayEvent":
+                    fr.append(0)
+                    du.append(event.duration)
+                    is_spec.append(0)
+
+                Bo.append(event.magnetic_flux_density)  # in T
+                vr.append(rotor_frequency_in_Hz) # in Hz
+                th.append(rotor_angle_in_rad) # in rad
+                n_ev +=1
+
+        n_points *= dim.count
+
+        count.append(dim.count)
+        offset = dim.spectral_width / 2.0
+        coordinates_offset.append(-dim.reference_offset * gyro_factor - offset)
+        increment.append(dim.spectral_width / dim.count)
+        event_i.append(n_ev)
+
+        dim_sidebands.append(number_of_sidebands if np.any(track) else 1)
+
+    # Assing values to previously defined C numpy arrays
+    frac = np.asarray(fr, dtype=np.float64)
+    dur = np.asarray(du, dtype=np.float64)
+    is_spectral = np.asarray(is_spec, dtype=np.uint8)
+    magnetic_flux_density_in_T = np.asarray(Bo, dtype=np.float64)
+    srfiH = np.asarray(vr, dtype=np.float64)
+    rair = np.asarray(th, dtype=np.float64)
+    cnt = np.asarray(count, dtype=np.intc)
+    incre = np.asarray(increment, dtype=np.float64)
+    coord_off = np.asarray(coordinates_offset, dtype=np.float64)
+    n_event = np.asarray(event_i, dtype=np.intc)
+    n_dim_sidebands = np.asarray(dim_sidebands, dtype=np.intc)
+
+    # # special 1D case with 1 event.
+    # if np.all(srfiH == 1e-3) and np.all(rair - rair[0] == 0):
+    #     # rair[:] = 0.0
+    #     n_dim_sidebands[0] = 1
+    # if np.all(srfiH == 1e12):
+    #     n_dim_sidebands[0] = 1
+
+    if srfiH.size == 1 and srfiH[0] == 1e-6 and auto_switch:
+        rair[0] = 0.0
+        n_dim_sidebands[0] = 1
+
+    # create spectral_dimensions
+    dimensions = clib.MRS_create_dimensions(averaging_scheme, &cnt[0],
+        &coord_off[0], &incre[0], &frac[0], &dur[0], &is_spectral[0],
+        &magnetic_flux_density_in_T[0], &srfiH[0], &rair[0],
+        &n_event[0], n_dimension, &n_dim_sidebands[0])
+
+# normalization factor for the spectrum
+    norm = np.abs(np.prod(incre))
+
+# create fftw scheme __________________________________________________________
+    cdef int max_sidebands = n_dim_sidebands.max()
+    cdef clib.MRS_fftw_scheme *fftw_scheme
+    fftw_scheme = clib.create_fftw_scheme(averaging_scheme.total_orientations, max_sidebands)
+# _____________________________________________________________________________
+
+# frequency contrib
+    # numpy uint8 corresponds to an unsigned char C type
+    # More types found here: https://numpy.org/doc/stable/user/basics.types.html#array-types-and-conversions-between-types
+    cdef ndarray[cnp.uint8_t] f_contrib = np.asarray(freq_contrib, dtype=np.uint8)
+
+# affine transformation
+    cdef ndarray[double] affine_matrix_c
+    if method.affine_matrix is None:
+        affine_matrix_c = np.asarray([1, 0, 0, 1], dtype=np.float64)
+    else:
+        increment_fraction = [incre/item for item in incre]
+        matrix = np.asarray(method.affine_matrix).ravel() * np.asarray(increment_fraction).ravel()
+        affine_matrix_c = np.asarray(matrix, dtype=np.float64)
+        # affine matrix = [[a, b], [c, d]] represented as [[a, b], [c/a, d - bc/a]]
+        if affine_matrix_c[2] != 0:
+            affine_matrix_c[2] /= affine_matrix_c[0]
+            affine_matrix_c[3] -=  affine_matrix_c[1]*affine_matrix_c[2]
+
+# sites _______________________________________________________________________________
+    cdef int number_of_sites, number_of_couplings, _site_idx_, _coup_idx_
+    cdef ndarray[int] spin_index_ij
+    cdef ndarray[float] spin_i
+    cdef ndarray[double] gyromagnetic_ratio_i
+    cdef ndarray[double]  one_minus_sigma_iso_ref_i
+
+    # CSA
+    cdef ndarray[double] iso_n
+    cdef ndarray[double] zeta_n
+    cdef ndarray[double] eta_n
+    cdef ndarray[double] ori_n
+
+    # quad
+    cdef ndarray[double] Cq_e
+    cdef ndarray[double] eta_e
+    cdef ndarray[double] ori_e
+
+    # J-coupling
+    cdef ndarray[double] iso_j
+    cdef ndarray[double] zeta_j
+    cdef ndarray[double] eta_j
+    cdef ndarray[double] ori_j
+
+    # quad
+    cdef ndarray[double] D_d
+    cdef ndarray[double] eta_d
+    cdef ndarray[double] ori_d
+
+    cdef int trans__, pathway_increment, pathway_count, transition_count_per_pathway
+    cdef ndarray[double, ndim=1] amp = np.zeros(2 * n_points, dtype=np.float64)
+    amp1 = np.zeros(n_points, dtype=np.complex128)
+    amp_individual = []
+
+    cdef clib.site_struct sites_c
+    cdef clib.coupling_struct couplings_c
+
+    # -------------------------------------------------------------------------
+    # sample __________________________________________________________________
+    for idx in range(len(spin_systems)):
+        spin_sys = spin_systems[idx]
+        segments = transition_pathways[idx]
+        weights = transition_weights[idx]
+
+        abundance = spin_sys.abundance
+        isotopes = [site.isotope.symbol for site in spin_sys.sites]
+        if channel not in isotopes:
+            if decompose_spectrum == 1:
+                amp_individual.append(np.zeros(method.shape()))
+            continue
+
+        # sub_sites = [site for site in spin_sys.sites if site.isotope.symbol == isotope]
+        # index_.append(index)
+        number_of_sites = int(len(spin_sys.sites))
+
+        # ------------------------------------------------------------------------
+        #                          Site specification
+        # ------------------------------------------------------------------------
+        # CSA
+        spin_i = np.empty(number_of_sites, dtype=np.float32)
+        gyromagnetic_ratio_i = np.empty(number_of_sites, dtype=np.float64)
+        one_minus_sigma_iso_ref_i = np.empty(number_of_sites, dtype=np.float64)
+
+        iso_n = np.zeros(number_of_sites, dtype=np.float64)
+        zeta_n = np.zeros(number_of_sites, dtype=np.float64)
+        eta_n = np.zeros(number_of_sites, dtype=np.float64)
+        ori_n = np.zeros(3*number_of_sites, dtype=np.float64)
+
+        # Quad
+        Cq_e = np.zeros(number_of_sites, dtype=np.float64)
+        eta_e = np.zeros(number_of_sites, dtype=np.float64)
+        ori_e = np.zeros(3*number_of_sites, dtype=np.float64)
+
+        # Extract and assign site information from Site objects to C structure
+        # ---------------------------------------------------------------------
+        for _site_idx_ in range(number_of_sites):
+            site = spin_sys.sites[_site_idx_]
+            spin_i[_site_idx_] = np.float32(site.isotope.spin)
+            gyromagnetic_ratio_i[_site_idx_] = site.isotope.gyromagnetic_ratio
+            one_minus_sigma_iso_ref_i[_site_idx_] = site.isotope.ref_larmor_ratio
+            i3 = 3 * _site_idx_
+
+            # CSA tensor
+            if site.isotropic_chemical_shift is not None:
+                iso_n[_site_idx_] = site.isotropic_chemical_shift
+
+            shielding = site.shielding_symmetric
+            if shielding is not None:
+                if shielding.zeta is not None:
+                    zeta_n[_site_idx_] = shielding.zeta
+                if shielding.eta is not None:
+                    eta_n[_site_idx_] = shielding.eta
+                if shielding.alpha is not None:
+                    ori_n[i3] = shielding.alpha
+                if shielding.beta is not None:
+                    ori_n[i3+1] = shielding.beta
+                if shielding.gamma is not None:
+                    ori_n[i3+2] = shielding.gamma
+
+            if debug:
+                print(f'Isotropic chemical shift (δ) = {str(iso_n)} ppm')
+                print(f'Shielding anisotropy (ζ) = {str(zeta_n)} ppm')
+                print(f'Shielding asymmetry (η) = {eta_n}')
+                print(f'Shielding orientation (alpha/beta/gamma) = {ori_n}')
+
+            # quad tensor
+            quad = site.quadrupolar
+            if quad is not None:
+                if quad.Cq is not None:
+                    Cq_e[_site_idx_] = quad.Cq
+                if quad.eta is not None:
+                    eta_e[_site_idx_] = quad.eta
+                if quad.alpha is not None:
+                    ori_e[i3] = quad.alpha
+                if quad.beta is not None:
+                    ori_e[i3+1] = quad.beta
+                if quad.gamma is not None:
+                    ori_e[i3+2] = quad.gamma
+
+            if debug:
+                print(f'Quadrupolar coupling constant (Cq) = {Cq_e[i]/1e6} MHz')
+                print(f'Quadrupolar asymmetry (η) = {eta_e}')
+                print(f'Quadrupolar orientation (alpha/beta/gamma) = {ori_e}')
+
+        # sites packed as c struct
+        sites_c.number_of_sites = number_of_sites
+        sites_c.spin = &spin_i[0]
+        sites_c.gyromagnetic_ratio = &gyromagnetic_ratio_i[0]
+        sites_c.one_minus_sigma_iso_ref = &one_minus_sigma_iso_ref_i[0]
+
+        sites_c.isotropic_chemical_shift_in_ppm = &iso_n[0]
+        sites_c.shielding_symmetric_zeta_in_ppm = &zeta_n[0]
+        sites_c.shielding_symmetric_eta = &eta_n[0]
+        sites_c.shielding_orientation = &ori_n[0]
+
+        sites_c.quadrupolar_Cq_in_Hz = &Cq_e[0]
+        sites_c.quadrupolar_eta = &eta_e[0]
+        sites_c.quadrupolar_orientation = &ori_e[0]
+        # ------------------------------------------------------------------------
+        #                           Coupling specification
+        # ------------------------------------------------------------------------
+        # J-coupling
+        couplings_c.number_of_couplings = 0
+        if spin_sys.couplings is not None:
+            number_of_couplings = int(len(spin_sys.couplings))
+            spin_index_ij = np.zeros(2*number_of_couplings, dtype=np.intc)
+
+            iso_j = np.zeros(number_of_couplings, dtype=np.float64)
+            zeta_j = np.zeros(number_of_couplings, dtype=np.float64)
+            eta_j = np.zeros(number_of_couplings, dtype=np.float64)
+            ori_j = np.zeros(3*number_of_couplings, dtype=np.float64)
+
+            # Dipolar
+            D_d = np.zeros(number_of_couplings, dtype=np.float64)
+            eta_d = np.zeros(number_of_couplings, dtype=np.float64)
+            ori_d = np.zeros(3*number_of_couplings, dtype=np.float64)
+
+            # Extract and assign coupling information from Site objects to C structure
+            for _coup_idx_ in range(number_of_couplings):
+                coupling = spin_sys.couplings[_coup_idx_]
+                spin_index_ij[2*_coup_idx_: 2*_coup_idx_+2] = coupling.site_index
+                i3 = 3 * _coup_idx_
+
+                # J tensor
+                if coupling.isotropic_j is not None:
+                    iso_j[_coup_idx_] = coupling.isotropic_j
+
+                J_sym = coupling.j_symmetric
+                if J_sym is not None:
+                    if J_sym.zeta is not None:
+                        zeta_j[_coup_idx_] = J_sym.zeta
+                    if J_sym.eta is not None:
+                        eta_j[_coup_idx_] = J_sym.eta
+                    if J_sym.alpha is not None:
+                        ori_j[i3] = J_sym.alpha
+                    if J_sym.beta is not None:
+                        ori_j[i3+1] = J_sym.beta
+                    if J_sym.gamma is not None:
+                        ori_j[i3+2] = J_sym.gamma
+
+                # dipolar tensor
+                dipolar = coupling.dipolar
+                if dipolar is not None:
+                    if dipolar.D is not None:
+                        D_d[_coup_idx_] = dipolar.D
+                    if dipolar.eta is not None:
+                        eta_d[_coup_idx_] = dipolar.eta
+                    if dipolar.alpha is not None:
+                        ori_d[i3] = dipolar.alpha
+                    if dipolar.beta is not None:
+                        ori_d[i3+1] = dipolar.beta
+                    if dipolar.gamma is not None:
+                        ori_d[i3+2] = dipolar.gamma
+
+            if debug:
+                print(f'N couplings = {number_of_couplings}')
+                print(f'site index J = {spin_index_ij}')
+                print(f'Isotropic J = {iso_j} Hz')
+                print(f'J anisotropy = {zeta_j} Hz')
+                print(f'J asymmetry = {eta_j}')
+                print(f'J orientation = {ori_j}')
+
+                print(f'Dipolar coupling constant = {D_d} Hz')
+                print(f'Dipolar asymmetry = {eta_d}')
+                print(f'Dipolar orientation = {ori_d}')
+
+            # couplings packed as c struct
+            couplings_c.number_of_couplings = number_of_couplings
+            couplings_c.site_index = &spin_index_ij[0]
+
+            couplings_c.isotropic_j_in_Hz = &iso_j[0]
+            couplings_c.j_symmetric_zeta_in_Hz = &zeta_j[0]
+            couplings_c.j_symmetric_eta = &eta_j[0]
+            couplings_c.j_orientation = &ori_j[0]
+
+            couplings_c.dipolar_coupling_in_Hz = &D_d[0]
+            couplings_c.dipolar_eta = &eta_d[0]
+            couplings_c.dipolar_orientation = &ori_d[0]
+
+
+        # if number_of_sites == 0:
+        #     if decompose_spectrum == 1:
+        #         amp_individual.append([])
+        #     continue
+
+        transition_pathway_c = np.asarray(segments, dtype=np.float32).ravel()  # NOTE: Why 32 then 64 bits?
+        transition_pathway_weight_c = weights.view(dtype=np.float64)
+
+        pathway_count, transition_count_per_pathway = segments.shape[:2]
+        pathway_increment = 2*number_of_sites*transition_count_per_pathway
+
+        # if spin_sys.transitions is not None:
+        #     transition_pathway_c = np.asarray(
+        #         spin_sys.transitions, dtype=np.float32
+        #     ).ravel()
+        # else:
+        #     transition_pathway_c = np.asarray([0.5, -0.5], dtype=np.float32)
+
+        # the number 2 is because of single site transition [mi, mf]
+        # it dose not work for coupled sites.
+        # transition_increment = 2*number_of_sites
+        # number_of_transitions = int((transition_pathway_c.size)/transition_increment)
+
+        # print('pathway', transition_pathway_c)
+        # print('weight', transition_pathway_weight_c)
+        # print('pathway_count, inc', pathway_count, pathway_increment)
+        for trans__ in range(pathway_count):
+            clib.__mrsimulator_core(
+                &amp[0],  # as complex array
+                &sites_c,
+                &couplings_c,
+                &transition_pathway_c[pathway_increment*trans__],
+                &transition_pathway_weight_c[2*trans__],
+                n_dimension,      # The total number of spectroscopic dimensions.
+                dimensions,       # Pointer to MRS_dimension structure
+                fftw_scheme,      # Pointer to the fftw scheme.
+                averaging_scheme, # Pointer to the powder averaging scheme.
+                isotropic_interpolation,
+                &f_contrib[0],
+                &affine_matrix_c[0],
+            )
+
+        temp = amp.view(dtype=np.complex128)
+        temp *= abundance/norm
+
+        if decompose_spectrum == 1:
+            amp_individual.append(temp.copy().reshape(method.shape()))
+        else:
+            amp1 += temp
+        amp[:] = 0
+
+    # reverse the spectrum if gyromagnetic ratio is positive.
+    if decompose_spectrum == 1 and len(amp_individual) != 0:
+        if gyromagnetic_ratio < 0:
+            amp1 = [np.fft.fftn(np.fft.ifftn(item).conj()) for item in amp_individual]
+        else:
+            amp1 = amp_individual
+    else:
+        amp1.shape = method.shape()
+        if gyromagnetic_ratio < 0:
+            amp1 = np.fft.fftn(np.fft.ifftn(amp1).conj())
+        amp1 = [amp1]
+
+    clib.MRS_free_dimension(dimensions, n_dimension)
+    clib.MRS_free_averaging_scheme(averaging_scheme)
+    clib.MRS_free_fftw_scheme(fftw_scheme)
+    return amp1
+
+
+@cython.profile(False)
+@cython.boundscheck(False)
+@cython.wraparound(False)
+def get_zeeman_states(sys):
+    cdef int i, j, n_site = int(len(sys.sites))
+
+    two_Ip1 = [int(2 * site.isotope.spin + 1) for site in sys.sites]
+    spin_quantum_numbers = [
+        np.arange(two_Ip1[i]) - site.isotope.spin for i, site in enumerate(sys.sites)
+    ]
+
+    lst = []
+    for j in range(n_site):
+        k = 1
+        for i in range(n_site):
+            if i == j:
+                k = np.kron(k, spin_quantum_numbers[i])
+            else:
+                k = np.kron(k, np.ones(two_Ip1[i]))
+        lst.append(k)
+    return np.asarray(lst).T
+
+
+# @cython.profile(False)
+# @cython.boundscheck(False)
+# @cython.wraparound(False)
+# def transition_connect_factor(float l, float m1_f, float m1_i, float m2_f,
+#                         float m2_i, double theta, double phi):
+#     """Evaluate the probability of connecting two transitions driven by an external rf
+#     pulse of phase phi and angle theta. The connected transitions are
+#     | m1_f >< m1_i | --> | m2_f > < m2_i |.
+
+#     Args:
+#         float l: The angular momentum quantum number of the spin involved in the transition.
+#         float m1_f Final quantum number of the starting transition.
+#         float m1_i Initial quantum number of the starting transition.
+#         float m2_f Final quantum number of the connecting transition.
+#         float m2_i Initial quantum number of the connecting transition.
+#         float theta The tip-angle of the rf pulse.
+#         float phi The phase of the rf pulse.
+
+#     Return: A complex amplitude.
+#     """
+#     cdef ndarray[double] factor = np.asarray([1, 0], dtype=np.float64)
+#     clib.transition_connect_factor(l, m1_f, m1_i, m2_f, m2_i, theta, phi, &factor[0])
+#     factor = np.around(factor, decimals=12)
+#     return complex(factor[0], factor[1])
+
+
+@cython.profile(False)
+@cython.boundscheck(False)
+@cython.wraparound(False)
+def transition_connect_factor(float l, float m1_f, float m1_i, float m2_f,
+                        float m2_i, double alpha, double beta, double gamma):
+    """Evaluate the probability of connecting two transitions driven by a rotation
+    defined by the euler angles alpha, beta, and gamma in the ZYZ convention.
+    The connected transitions are | m1_f >< m1_i | --> | m2_f > < m2_i |.
+
+    Args:
+        float l: The angular momentum quantum number of the spin involved in the transition.
+        float m1_f Final quantum number of the starting transition.
+        float m1_i Initial quantum number of the starting transition.
+        float m2_f Final quantum number of the connecting transition.
+        float m2_i Initial quantum number of the connecting transition.
+        float alpha The first angle of rotation about the Z axis
+        float beta The second angle of rotation about the transformed Y axis
+        float gamma the third angle of rotation about the transformed Z axis
+
+    Return: A complex amplitude.
+    """
+    cdef ndarray[double] factor = np.asarray([1, 0], dtype=np.float64)
+    clib.transition_connect_factor(l, m1_f, m1_i, m2_f, m2_i, alpha, beta, gamma, &factor[0])
+    factor = np.around(factor, decimals=12)
+    return complex(factor[0], factor[1])
+
+
+@cython.profile(False)
+@cython.boundscheck(False)
+@cython.wraparound(False)
+def calculate_transition_connect_weight(
+        ndarray[float, ndim=2] trans1,
+        ndarray[float, ndim=2] trans2,
+        ndarray[float, ndim=1] spin,
+        ndarray[double, ndim=1] alpha,
+        ndarray[double, ndim=1] beta,
+        ndarray[double, ndim=1] gamma
+    ):
+    """Evaluate the probability of connecting two transitions driven by a rotation described
+    by the Euler angles alpha, beta, gamma in the ZYZ convention. The connected transitions are
+    | m1_f >< m1_i | --> | m2_f > < m2_i |.
+
+    Args:
+        float l: The angular momentum quantum number of the spin involved in the transition.
+        float m1_f Final quantum number of the starting transition.
+        float m1_i Initial quantum number of the starting transition.
+        float m2_f Final quantum number of the connecting transition.
+        float m2_i Initial quantum number of the connecting transition.
+        float alpha First euler angle.
+        float beta Second euler angle.
+        float gamma Third euler angle.
+
+    Return: A complex amplitude.
+    """
+    cdef ndarray[double] factor = np.asarray([1, 0], dtype=np.float64)
+    cdef int i, n_sites = int(spin.size)
+    cdef float m1_f, m1_i, m2_f, m2_i
+    for i in range(n_sites):
+        m1_f = trans1[1][i]  # starting transition final state
+        m1_i = trans1[0][i]  # starting transition initial state
+        m2_f = trans2[1][i]  # landing transition final state
+        m2_i = trans2[0][i]  # landing transition initial state
+
+        clib.transition_connect_factor(
+            spin[i], m1_f, m1_i, m2_f, m2_i, alpha[i], beta[i], gamma[i], &factor[0]
+        )
+    return complex(factor[0], factor[1])
+
+
+@cython.profile(False)
+@cython.boundscheck(False)
+@cython.wraparound(False)
+def get_Haeberlen_components(
+        ndarray[double, ndim=2] expr_base_p,
+        ndarray[double, ndim=2] expr_base_q,
+        double zeta,
+        double eta,
+        double rho):
+    """Return random extended czjzek tensors in Haeberlen convention"""
+    cdef int n = int(expr_base_p.shape[1])
+    cdef ndarray[double, ndim=2] param = np.empty((n, 2), dtype=float)
+    clib.vm_haeberlen_components(
+        n, &expr_base_p[0, 0], &expr_base_q[0, 0], zeta, eta, rho, &param[0, 0]
+    )
+    return param[:, 0], param[:, 1]
+
+
+# @cython.profile(False)
+# @cython.boundscheck(False)
+# @cython.wraparound(False)
+# def pathway_rotation_factor(float l, float *pathway, float m2_a, float m1_b,
+#                         float m2_b, double theta, double phi):
+#     cdef ndarray[double] factor = np.zeros(2, dtype=np.float64)
+#     clib.transition_connect_factor(l, m1_a, m2_a, m1_b, m2_b, theta, phi, &factor[0])
+#     return complex(factor[0], factor[1])