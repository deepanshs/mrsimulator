--- conflicted
+++ resolved
@@ -1,159 +1,155 @@
-# -*- coding: utf-8 -*-
-#
-#  nmr_method.pxd
-#
-#  @copyright Deepansh J. Srivastava, 2019-2021.
-#  Created by Deepansh J. Srivastava.
-#  Contact email = srivastava.89@osu.edu
-#
-from libcpp cimport bool as bool_t
-
-<<<<<<< HEAD
-cdef extern from "tables.h":
-    void generate_tables()
-=======
-cdef extern from "angular_momentum/wigner_element.h":
-    void transition_connect_factor(const float l, const float m1_f,
-                            const float m1_i, const float m2_f, const float m2_i,
-                            const double theta, const double phi, double *factor)
-
-cdef extern from "tables/trig.h":
-    void generate_table()
->>>>>>> 3c23ee3a
-
-cdef extern from "angular_momentum/wigner_matrix.h":
-    void wigner_d_matrices_from_exp_I_beta(int l, int n, bool_t half,
-                                void *exp_I_beta, double *wigner)
-
-
-cdef extern from "schemes.h":
-    ctypedef struct MRS_averaging_scheme:
-        unsigned int total_orientations
-
-    ctypedef struct MRS_fftw_scheme:
-        pass
-
-    MRS_averaging_scheme *MRS_create_averaging_scheme(
-                            unsigned int integration_density,
-                            bool_t allow_4th_rank,
-                            unsigned int integration_volume)
-    void MRS_free_averaging_scheme(MRS_averaging_scheme *scheme)
-    MRS_fftw_scheme *create_fftw_scheme(unsigned int total_orientations,
-                                    unsigned int number_of_sidebands)
-    void MRS_free_fftw_scheme(MRS_fftw_scheme *fftw_scheme)
-
-
-cdef extern from "mrsimulator.h":
-    ctypedef struct MRS_plan:
-        unsigned int number_of_sidebands
-        double rotor_frequency_in_Hz
-        double rotor_angle_in_rad
-
-    MRS_plan *MRS_create_plan(MRS_averaging_scheme *scheme, unsigned int number_of_sidebands,
-                          double rotor_frequency_in_Hz,
-                          double rotor_angle_in_rad, double increment,
-                          bool_t allow_4th_rank)
-    void MRS_free_plan(MRS_plan *plan)
-    void MRS_get_amplitudes_from_plan(MRS_plan *plan, bool_t refresh)
-    void MRS_get_frequencies_from_plan(MRS_plan *plan, double R0, double complex *R2,
-                                  double complex *R4, bool_t refresh)
-
-cdef extern from "object_struct.h":
-    ctypedef struct site_struct:
-        int number_of_sites                     # Number of sites
-        float *spin                             # The spin quantum number
-        double *gyromagnetic_ratio              # gyromagnetic ratio in (MHz/T)
-        double *isotropic_chemical_shift_in_ppm # Isotropic chemical shift (Hz)
-        double *shielding_symmetric_zeta_in_ppm # Nuclear shielding anisotropy (Hz)
-        double *shielding_symmetric_eta         # Nuclear shielding asymmetry
-        double *shielding_orientation           # Nuclear shielding PAS to CRS euler angles (rad.)
-        double *quadrupolar_Cq_in_Hz            # Quadrupolar coupling constant (Hz)
-        double *quadrupolar_eta                 # Quadrupolar asymmetry parameter
-        double *quadrupolar_orientation         # Quadrupolar PAS to CRS euler angles (rad.)
-
-    ctypedef struct coupling_struct:
-        int number_of_couplings            # Number of couplings
-        int *site_index                    # The site indexes of the coupled sites.
-        double *isotropic_j_in_Hz          # isotropic J-coupling (Hz).
-        double *j_symmetric_zeta_in_Hz     # J-coupling anisotropy (Hz).
-        double *j_symmetric_eta            # J-coupling asymmetry.
-        double *j_orientation              # J tensor PAS to CRS euler angles (rad.)
-        double *dipolar_coupling_in_Hz     # Dipolar coupling constant (Hz)
-        double *dipolar_eta                # Dipolar asymmetry parameter
-        double *dipolar_orientation        # Dipolar tensor PAS to CRS euler angles (rad.)
-
-
-cdef extern from "method.h":
-    ctypedef struct MRS_event:
-        double fraction                    # The weighted frequency contribution from the event.
-        double magnetic_flux_density_in_T  #  he magnetic flux density in T.
-        double rotor_angle_in_rad          # The rotor angle in radians.
-        double rotor_frequency_in_Hz       # The sample rotation frequency in Hz.
-
-    ctypedef struct MRS_dimension:
-        int count                       #  The number of coordinates along the dimension.
-        double increment                # Increment of coordinates along the dimension.
-        double coordinates_offset       #  Start coordinate of the dimension.
-        MRS_event *events               # Holds a list of events.
-        unsigned int n_events           # The number of events.
-
-    MRS_dimension *MRS_create_dimensions(
-        MRS_averaging_scheme *scheme,
-        int *count,
-        double *coordinates_offset,
-        double *increment,
-        double *fraction,
-        double *magnetic_flux_density_in_T,
-        double *rotor_frequency_in_Hz,
-        double *rotor_angle_in_rad,
-        int *n_events,
-        unsigned int n_dim,
-        unsigned int number_of_sidebands)
-
-    void MRS_free_dimension(MRS_dimension *dimensions, int n)
-
-
-cdef extern from "simulation.h":
-    void mrsimulator_core(
-        # spectrum information and related amplitude
-        double *spec,
-        double spectral_start,
-        double spectral_increment,
-        int number_of_points,
-
-        site_struct *sites,
-        coupling_struct *couplings,
-
-        MRS_dimension *dimensions[],
-        int n_dimension,
-
-        int quad_second_order,                    # Quad theory for second order,
-
-        # spin rate, spin angle and number spinning sidebands
-        unsigned int number_of_sidebands,
-        double rotor_frequency_in_Hz,
-        double rotor_angle_in_rad,
-
-        float *transition_pathway, # Pointer to a list of transitions.
-        int integration_density,
-        unsigned int integration_volume,  # 0-octant, 1-hemisphere, 2-sphere
-        bool_t interpolation,
-        bool_t *freq_contrib,
-        double *affine_matrix,
-        )
-
-    void __mrsimulator_core(
-        # spectrum information and related amplitude
-        double *spec,
-        site_struct *sites,
-        coupling_struct *couplings,
-        float *transition_pathway,    # Pointer to a list of transitions.
-        double *transition_pathway_weight,  # The complex weight of transition pathway.
-        int n_dimension,              # the number of dimensions.
-        MRS_dimension *dimensions,    # the dimensions within method.
-        MRS_fftw_scheme *fftw_scheme, # the fftw scheme
-        MRS_averaging_scheme *scheme, # the powder averaging scheme
-        bool_t interpolation,
-        bool_t *freq_contrib,
-        double *affine_matrix,
-        )
+# -*- coding: utf-8 -*-
+#
+#  nmr_method.pxd
+#
+#  @copyright Deepansh J. Srivastava, 2019-2021.
+#  Created by Deepansh J. Srivastava.
+#  Contact email = srivastava.89@osu.edu
+#
+from libcpp cimport bool as bool_t
+
+
+cdef extern from "angular_momentum/wigner_element.h":
+    void transition_connect_factor(const float l, const float m1_f,
+                            const float m1_i, const float m2_f, const float m2_i,
+                            const double theta, const double phi, double *factor)
+
+cdef extern from "tables.h":
+    void generate_tables()
+
+cdef extern from "angular_momentum/wigner_matrix.h":
+    void wigner_d_matrices_from_exp_I_beta(int l, int n, bool_t half,
+                                void *exp_I_beta, double *wigner)
+
+
+cdef extern from "schemes.h":
+    ctypedef struct MRS_averaging_scheme:
+        unsigned int total_orientations
+
+    ctypedef struct MRS_fftw_scheme:
+        pass
+
+    MRS_averaging_scheme *MRS_create_averaging_scheme(
+                            unsigned int integration_density,
+                            bool_t allow_4th_rank,
+                            unsigned int integration_volume)
+    void MRS_free_averaging_scheme(MRS_averaging_scheme *scheme)
+    MRS_fftw_scheme *create_fftw_scheme(unsigned int total_orientations,
+                                    unsigned int number_of_sidebands)
+    void MRS_free_fftw_scheme(MRS_fftw_scheme *fftw_scheme)
+
+
+cdef extern from "mrsimulator.h":
+    ctypedef struct MRS_plan:
+        unsigned int number_of_sidebands
+        double rotor_frequency_in_Hz
+        double rotor_angle_in_rad
+
+    MRS_plan *MRS_create_plan(MRS_averaging_scheme *scheme, unsigned int number_of_sidebands,
+                          double rotor_frequency_in_Hz,
+                          double rotor_angle_in_rad, double increment,
+                          bool_t allow_4th_rank)
+    void MRS_free_plan(MRS_plan *plan)
+    void MRS_get_amplitudes_from_plan(MRS_plan *plan, bool_t refresh)
+    void MRS_get_frequencies_from_plan(MRS_plan *plan, double R0, double complex *R2,
+                                  double complex *R4, bool_t refresh)
+
+cdef extern from "object_struct.h":
+    ctypedef struct site_struct:
+        int number_of_sites                     # Number of sites
+        float *spin                             # The spin quantum number
+        double *gyromagnetic_ratio              # gyromagnetic ratio in (MHz/T)
+        double *isotropic_chemical_shift_in_ppm # Isotropic chemical shift (Hz)
+        double *shielding_symmetric_zeta_in_ppm # Nuclear shielding anisotropy (Hz)
+        double *shielding_symmetric_eta         # Nuclear shielding asymmetry
+        double *shielding_orientation           # Nuclear shielding PAS to CRS euler angles (rad.)
+        double *quadrupolar_Cq_in_Hz            # Quadrupolar coupling constant (Hz)
+        double *quadrupolar_eta                 # Quadrupolar asymmetry parameter
+        double *quadrupolar_orientation         # Quadrupolar PAS to CRS euler angles (rad.)
+
+    ctypedef struct coupling_struct:
+        int number_of_couplings            # Number of couplings
+        int *site_index                    # The site indexes of the coupled sites.
+        double *isotropic_j_in_Hz          # isotropic J-coupling (Hz).
+        double *j_symmetric_zeta_in_Hz     # J-coupling anisotropy (Hz).
+        double *j_symmetric_eta            # J-coupling asymmetry.
+        double *j_orientation              # J tensor PAS to CRS euler angles (rad.)
+        double *dipolar_coupling_in_Hz     # Dipolar coupling constant (Hz)
+        double *dipolar_eta                # Dipolar asymmetry parameter
+        double *dipolar_orientation        # Dipolar tensor PAS to CRS euler angles (rad.)
+
+
+cdef extern from "method.h":
+    ctypedef struct MRS_event:
+        double fraction                    # The weighted frequency contribution from the event.
+        double magnetic_flux_density_in_T  #  he magnetic flux density in T.
+        double rotor_angle_in_rad          # The rotor angle in radians.
+        double rotor_frequency_in_Hz       # The sample rotation frequency in Hz.
+
+    ctypedef struct MRS_dimension:
+        int count                       #  The number of coordinates along the dimension.
+        double increment                # Increment of coordinates along the dimension.
+        double coordinates_offset       #  Start coordinate of the dimension.
+        MRS_event *events               # Holds a list of events.
+        unsigned int n_events           # The number of events.
+
+    MRS_dimension *MRS_create_dimensions(
+        MRS_averaging_scheme *scheme,
+        int *count,
+        double *coordinates_offset,
+        double *increment,
+        double *fraction,
+        double *magnetic_flux_density_in_T,
+        double *rotor_frequency_in_Hz,
+        double *rotor_angle_in_rad,
+        int *n_events,
+        unsigned int n_dim,
+        unsigned int number_of_sidebands)
+
+    void MRS_free_dimension(MRS_dimension *dimensions, int n)
+
+
+cdef extern from "simulation.h":
+    void mrsimulator_core(
+        # spectrum information and related amplitude
+        double *spec,
+        double spectral_start,
+        double spectral_increment,
+        int number_of_points,
+
+        site_struct *sites,
+        coupling_struct *couplings,
+
+        MRS_dimension *dimensions[],
+        int n_dimension,
+
+        int quad_second_order,                    # Quad theory for second order,
+
+        # spin rate, spin angle and number spinning sidebands
+        unsigned int number_of_sidebands,
+        double rotor_frequency_in_Hz,
+        double rotor_angle_in_rad,
+
+        float *transition_pathway, # Pointer to a list of transitions.
+        int integration_density,
+        unsigned int integration_volume,  # 0-octant, 1-hemisphere, 2-sphere
+        bool_t interpolation,
+        bool_t *freq_contrib,
+        double *affine_matrix,
+        )
+
+    void __mrsimulator_core(
+        # spectrum information and related amplitude
+        double *spec,
+        site_struct *sites,
+        coupling_struct *couplings,
+        float *transition_pathway,    # Pointer to a list of transitions.
+        double *transition_pathway_weight,  # The complex weight of transition pathway.
+        int n_dimension,              # the number of dimensions.
+        MRS_dimension *dimensions,    # the dimensions within method.
+        MRS_fftw_scheme *fftw_scheme, # the fftw scheme
+        MRS_averaging_scheme *scheme, # the powder averaging scheme
+        bool_t interpolation,
+        bool_t *freq_contrib,
+        double *affine_matrix,
+        )