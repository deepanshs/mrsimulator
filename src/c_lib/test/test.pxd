# -*- coding: utf-8 -*-
#
#  test.pxd
#
#  @copyright Deepansh J. Srivastava, 2019-2021.
#  Created by Deepansh J. Srivastava.
#  Contact email = srivastava.89@osu.edu
#

from libcpp cimport bool as bool_t

<<<<<<< HEAD
cdef extern from "tables.h":
    void generate_tables()
=======
cdef extern from "angular_momentum/wigner_element.h":
    double wigner_d_element(const float l, const float m1, const float m2,
                            const double beta)

    void transition_connect_factor(const float l, const float m1_f, const float m1_i,
                            const float m2_f, const float m2_i, const double theta,
                            const double phi, double *factor)

cdef extern from "tables/trig.h":
    void generate_table()
>>>>>>> 3c23ee3a

cdef extern from "angular_momentum/wigner_matrix.h":
    void wigner_d_matrices(const int l, const int n, const double *angle, double *wigner)

    void wigner_d_matrices_from_exp_I_beta(const int l, const int n, const bool_t half,
                            const double complex *exp_I_beta, double *wigner)

    # void __wigner_rotation(const int l, const int n, const double *wigner, const double *cos_alpha,
    #                        const double complex *R_in, double complex *R_out)

    void __wigner_rotation_2(const int l, const int n, const double *wigner,
                            const void *exp_Im_alpha, const void *R_in, void *R_out)

    void single_wigner_rotation(const int l, const double *euler_angles, const void *R_in,
                            void *R_out)

    void wigner_dm0_vector(const int l, const double beta, double *R_out)

    void get_exp_Im_alpha(const unsigned int octant_orientations,
                            const bool_t allow_4th_rank, void *exp_Im_alpha)

    void __batch_wigner_rotation(const unsigned int octant_orientations,
                            const unsigned int n_octants, double *wigner_2j_matrices, void *R2,
                            double *wigner_4j_matrices, void *R4, void *exp_Im_alpha, void *w2,
                            void *w4)


cdef extern from "octahedron.h":
    void averaging_setup(
        int nt,
        double complex *exp_I_alpha,
        double complex *exp_I_beta,
        double *amp)

cdef extern from "interpolation.h":
    void triangle_interpolation1D(
        double *freq1,
        double *freq2,
        double *freq3,
        double *amp,
        double *spec,
        int *points,
        int type)

    void triangle_interpolation2D(
        double *freq11,
        double *freq12,
        double *freq13,
        double *freq21,
        double *freq22,
        double *freq23,
        double *amp,
        double *spec,
        int m0,
        int m1)

    void octahedronInterpolation(
        double *spec,
        double *freq,
        int nt,
        double *amp,
        int stride,
        int m)

cdef extern from "mrsimulator.h":
    void get_sideband_phase_components(
        unsigned int number_of_sidebands,
        double spin_frequency,
        double *pre_phase)

#     ctypedef struct MRS_plan

#     MRS_plan *MRS_create_plan(
#         unsigned int integration_density,
#         int number_of_sidebands,
#         double rotor_frequency_in_Hz,
#         double rotor_angle_in_rad, double increment,
#         bool_t allow_4th_rank)


cdef extern from "object_struct.h":
    ctypedef struct site_struct:
        int number_of_sites;                     # Number of sites
        float *spin;                             # The spin quantum number
        double *gyromagnetic_ratio;              # Larmor frequency (MHz)
        double *isotropic_chemical_shift_in_ppm; # Isotropic chemical shift (Hz)
        double *shielding_symmetric_zeta_in_ppm; # Nuclear shielding anisotropy (Hz)
        double *shielding_symmetric_eta;         # Nuclear shielding asymmetry parameter
        double *shielding_orientation;           # Nuclear shielding PAS to CRS euler angles (rad.)
        double *quadrupolar_Cq_in_Hz;            # Quadrupolar coupling constant (Hz)
        double *quadrupolar_eta;                 # Quadrupolar asymmetry parameter
        double *quadrupolar_orientation;         # Quadrupolar PAS to CRS euler angles (rad.)

cdef extern from "method.h":
    ctypedef struct MRS_event:
        double fraction                    # The weighted frequency contribution from the event.
        double magnetic_flux_density_in_T  #  he magnetic flux density in T.
        double rotor_angle_in_rad          # The rotor angle in radians.
        double rotor_frequency_in_Hz       # The sample rotation frequency in Hz.

    ctypedef struct MRS_dimension:
        int count                       #  The number of coordinates along the dimension.
        double increment                # Increment of coordinates along the dimension.
        double coordinates_offset       #  Start coordinate of the dimension.
        MRS_event *events               # Holds a list of events.
        unsigned int n_events           # The number of events.

    # MRS_dimension *MRS_create_dimensions(
    #     MRS_averaging_scheme *scheme,
    #     int count,
    #     double coordinates_offset,
    #     double increment,
    #     double *magnetic_flux_density_in_T,
    #     double *rotor_frequency_in_Hz,
    #     double *rotor_angle_in_rad,
    #     unsigned int n_events,
    #     int number_of_sidebands)

cdef extern from "simulation.h":
    void mrsimulator_core(
        # spectrum information and related amplitude
        double * spec,
        double spectral_start,
        double spectral_increment,
        int number_of_points,

        site_struct *sites,
        MRS_dimension *dimensions[],              # the dimensions in the method.

        int quad_second_order,                    # Quad theory for second order,
        bool_t remove_2nd_order_quad_isotropic,   # remove the isotropic contribution from the
                                                  # second order quad Hamiltonian.

        # spin rate, spin angle and number spinning sidebands
        unsigned int number_of_sidebands,
        double rotor_frequency_in_Hz,
        double rotor_angle_in_rad,

        # The transition as transition[0] = mi and transition[1] = mf
        double *transition,
        int integration_density,
        unsigned int integration_volume,      # 0-octant, 1-hemisphere, 2-sphere.
        bool_t interpolation
        )
<|MERGE_RESOLUTION|>--- conflicted
+++ resolved
@@ -1,170 +1,166 @@
-# -*- coding: utf-8 -*-
-#
-#  test.pxd
-#
-#  @copyright Deepansh J. Srivastava, 2019-2021.
-#  Created by Deepansh J. Srivastava.
-#  Contact email = srivastava.89@osu.edu
-#
-
-from libcpp cimport bool as bool_t
-
-<<<<<<< HEAD
-cdef extern from "tables.h":
-    void generate_tables()
-=======
-cdef extern from "angular_momentum/wigner_element.h":
-    double wigner_d_element(const float l, const float m1, const float m2,
-                            const double beta)
-
-    void transition_connect_factor(const float l, const float m1_f, const float m1_i,
-                            const float m2_f, const float m2_i, const double theta,
-                            const double phi, double *factor)
-
-cdef extern from "tables/trig.h":
-    void generate_table()
->>>>>>> 3c23ee3a
-
-cdef extern from "angular_momentum/wigner_matrix.h":
-    void wigner_d_matrices(const int l, const int n, const double *angle, double *wigner)
-
-    void wigner_d_matrices_from_exp_I_beta(const int l, const int n, const bool_t half,
-                            const double complex *exp_I_beta, double *wigner)
-
-    # void __wigner_rotation(const int l, const int n, const double *wigner, const double *cos_alpha,
-    #                        const double complex *R_in, double complex *R_out)
-
-    void __wigner_rotation_2(const int l, const int n, const double *wigner,
-                            const void *exp_Im_alpha, const void *R_in, void *R_out)
-
-    void single_wigner_rotation(const int l, const double *euler_angles, const void *R_in,
-                            void *R_out)
-
-    void wigner_dm0_vector(const int l, const double beta, double *R_out)
-
-    void get_exp_Im_alpha(const unsigned int octant_orientations,
-                            const bool_t allow_4th_rank, void *exp_Im_alpha)
-
-    void __batch_wigner_rotation(const unsigned int octant_orientations,
-                            const unsigned int n_octants, double *wigner_2j_matrices, void *R2,
-                            double *wigner_4j_matrices, void *R4, void *exp_Im_alpha, void *w2,
-                            void *w4)
-
-
-cdef extern from "octahedron.h":
-    void averaging_setup(
-        int nt,
-        double complex *exp_I_alpha,
-        double complex *exp_I_beta,
-        double *amp)
-
-cdef extern from "interpolation.h":
-    void triangle_interpolation1D(
-        double *freq1,
-        double *freq2,
-        double *freq3,
-        double *amp,
-        double *spec,
-        int *points,
-        int type)
-
-    void triangle_interpolation2D(
-        double *freq11,
-        double *freq12,
-        double *freq13,
-        double *freq21,
-        double *freq22,
-        double *freq23,
-        double *amp,
-        double *spec,
-        int m0,
-        int m1)
-
-    void octahedronInterpolation(
-        double *spec,
-        double *freq,
-        int nt,
-        double *amp,
-        int stride,
-        int m)
-
-cdef extern from "mrsimulator.h":
-    void get_sideband_phase_components(
-        unsigned int number_of_sidebands,
-        double spin_frequency,
-        double *pre_phase)
-
-#     ctypedef struct MRS_plan
-
-#     MRS_plan *MRS_create_plan(
-#         unsigned int integration_density,
-#         int number_of_sidebands,
-#         double rotor_frequency_in_Hz,
-#         double rotor_angle_in_rad, double increment,
-#         bool_t allow_4th_rank)
-
-
-cdef extern from "object_struct.h":
-    ctypedef struct site_struct:
-        int number_of_sites;                     # Number of sites
-        float *spin;                             # The spin quantum number
-        double *gyromagnetic_ratio;              # Larmor frequency (MHz)
-        double *isotropic_chemical_shift_in_ppm; # Isotropic chemical shift (Hz)
-        double *shielding_symmetric_zeta_in_ppm; # Nuclear shielding anisotropy (Hz)
-        double *shielding_symmetric_eta;         # Nuclear shielding asymmetry parameter
-        double *shielding_orientation;           # Nuclear shielding PAS to CRS euler angles (rad.)
-        double *quadrupolar_Cq_in_Hz;            # Quadrupolar coupling constant (Hz)
-        double *quadrupolar_eta;                 # Quadrupolar asymmetry parameter
-        double *quadrupolar_orientation;         # Quadrupolar PAS to CRS euler angles (rad.)
-
-cdef extern from "method.h":
-    ctypedef struct MRS_event:
-        double fraction                    # The weighted frequency contribution from the event.
-        double magnetic_flux_density_in_T  #  he magnetic flux density in T.
-        double rotor_angle_in_rad          # The rotor angle in radians.
-        double rotor_frequency_in_Hz       # The sample rotation frequency in Hz.
-
-    ctypedef struct MRS_dimension:
-        int count                       #  The number of coordinates along the dimension.
-        double increment                # Increment of coordinates along the dimension.
-        double coordinates_offset       #  Start coordinate of the dimension.
-        MRS_event *events               # Holds a list of events.
-        unsigned int n_events           # The number of events.
-
-    # MRS_dimension *MRS_create_dimensions(
-    #     MRS_averaging_scheme *scheme,
-    #     int count,
-    #     double coordinates_offset,
-    #     double increment,
-    #     double *magnetic_flux_density_in_T,
-    #     double *rotor_frequency_in_Hz,
-    #     double *rotor_angle_in_rad,
-    #     unsigned int n_events,
-    #     int number_of_sidebands)
-
-cdef extern from "simulation.h":
-    void mrsimulator_core(
-        # spectrum information and related amplitude
-        double * spec,
-        double spectral_start,
-        double spectral_increment,
-        int number_of_points,
-
-        site_struct *sites,
-        MRS_dimension *dimensions[],              # the dimensions in the method.
-
-        int quad_second_order,                    # Quad theory for second order,
-        bool_t remove_2nd_order_quad_isotropic,   # remove the isotropic contribution from the
-                                                  # second order quad Hamiltonian.
-
-        # spin rate, spin angle and number spinning sidebands
-        unsigned int number_of_sidebands,
-        double rotor_frequency_in_Hz,
-        double rotor_angle_in_rad,
-
-        # The transition as transition[0] = mi and transition[1] = mf
-        double *transition,
-        int integration_density,
-        unsigned int integration_volume,      # 0-octant, 1-hemisphere, 2-sphere.
-        bool_t interpolation
-        )
+# -*- coding: utf-8 -*-
+#
+#  test.pxd
+#
+#  @copyright Deepansh J. Srivastava, 2019-2021.
+#  Created by Deepansh J. Srivastava.
+#  Contact email = srivastava.89@osu.edu
+#
+
+from libcpp cimport bool as bool_t
+
+
+cdef extern from "angular_momentum/wigner_element.h":
+    double wigner_d_element(const float l, const float m1, const float m2,
+                            const double beta)
+
+    void transition_connect_factor(const float l, const float m1_f, const float m1_i,
+                            const float m2_f, const float m2_i, const double theta,
+                            const double phi, double *factor)
+
+cdef extern from "tables.h":
+    void generate_tables()
+
+cdef extern from "angular_momentum/wigner_matrix.h":
+    void wigner_d_matrices(const int l, const int n, const double *angle, double *wigner)
+
+    void wigner_d_matrices_from_exp_I_beta(const int l, const int n, const bool_t half,
+                            const double complex *exp_I_beta, double *wigner)
+
+    # void __wigner_rotation(const int l, const int n, const double *wigner, const double *cos_alpha,
+    #                        const double complex *R_in, double complex *R_out)
+
+    void __wigner_rotation_2(const int l, const int n, const double *wigner,
+                            const void *exp_Im_alpha, const void *R_in, void *R_out)
+
+    void single_wigner_rotation(const int l, const double *euler_angles, const void *R_in,
+                            void *R_out)
+
+    void wigner_dm0_vector(const int l, const double beta, double *R_out)
+
+    void get_exp_Im_alpha(const unsigned int octant_orientations,
+                            const bool_t allow_4th_rank, void *exp_Im_alpha)
+
+    void __batch_wigner_rotation(const unsigned int octant_orientations,
+                            const unsigned int n_octants, double *wigner_2j_matrices, void *R2,
+                            double *wigner_4j_matrices, void *R4, void *exp_Im_alpha, void *w2,
+                            void *w4)
+
+
+cdef extern from "octahedron.h":
+    void averaging_setup(
+        int nt,
+        double complex *exp_I_alpha,
+        double complex *exp_I_beta,
+        double *amp)
+
+cdef extern from "interpolation.h":
+    void triangle_interpolation1D(
+        double *freq1,
+        double *freq2,
+        double *freq3,
+        double *amp,
+        double *spec,
+        int *points,
+        int type)
+
+    void triangle_interpolation2D(
+        double *freq11,
+        double *freq12,
+        double *freq13,
+        double *freq21,
+        double *freq22,
+        double *freq23,
+        double *amp,
+        double *spec,
+        int m0,
+        int m1)
+
+    void octahedronInterpolation(
+        double *spec,
+        double *freq,
+        int nt,
+        double *amp,
+        int stride,
+        int m)
+
+cdef extern from "mrsimulator.h":
+    void get_sideband_phase_components(
+        unsigned int number_of_sidebands,
+        double spin_frequency,
+        double *pre_phase)
+
+#     ctypedef struct MRS_plan
+
+#     MRS_plan *MRS_create_plan(
+#         unsigned int integration_density,
+#         int number_of_sidebands,
+#         double rotor_frequency_in_Hz,
+#         double rotor_angle_in_rad, double increment,
+#         bool_t allow_4th_rank)
+
+
+cdef extern from "object_struct.h":
+    ctypedef struct site_struct:
+        int number_of_sites;                     # Number of sites
+        float *spin;                             # The spin quantum number
+        double *gyromagnetic_ratio;              # Larmor frequency (MHz)
+        double *isotropic_chemical_shift_in_ppm; # Isotropic chemical shift (Hz)
+        double *shielding_symmetric_zeta_in_ppm; # Nuclear shielding anisotropy (Hz)
+        double *shielding_symmetric_eta;         # Nuclear shielding asymmetry parameter
+        double *shielding_orientation;           # Nuclear shielding PAS to CRS euler angles (rad.)
+        double *quadrupolar_Cq_in_Hz;            # Quadrupolar coupling constant (Hz)
+        double *quadrupolar_eta;                 # Quadrupolar asymmetry parameter
+        double *quadrupolar_orientation;         # Quadrupolar PAS to CRS euler angles (rad.)
+
+cdef extern from "method.h":
+    ctypedef struct MRS_event:
+        double fraction                    # The weighted frequency contribution from the event.
+        double magnetic_flux_density_in_T  #  he magnetic flux density in T.
+        double rotor_angle_in_rad          # The rotor angle in radians.
+        double rotor_frequency_in_Hz       # The sample rotation frequency in Hz.
+
+    ctypedef struct MRS_dimension:
+        int count                       #  The number of coordinates along the dimension.
+        double increment                # Increment of coordinates along the dimension.
+        double coordinates_offset       #  Start coordinate of the dimension.
+        MRS_event *events               # Holds a list of events.
+        unsigned int n_events           # The number of events.
+
+    # MRS_dimension *MRS_create_dimensions(
+    #     MRS_averaging_scheme *scheme,
+    #     int count,
+    #     double coordinates_offset,
+    #     double increment,
+    #     double *magnetic_flux_density_in_T,
+    #     double *rotor_frequency_in_Hz,
+    #     double *rotor_angle_in_rad,
+    #     unsigned int n_events,
+    #     int number_of_sidebands)
+
+cdef extern from "simulation.h":
+    void mrsimulator_core(
+        # spectrum information and related amplitude
+        double * spec,
+        double spectral_start,
+        double spectral_increment,
+        int number_of_points,
+
+        site_struct *sites,
+        MRS_dimension *dimensions[],              # the dimensions in the method.
+
+        int quad_second_order,                    # Quad theory for second order,
+        bool_t remove_2nd_order_quad_isotropic,   # remove the isotropic contribution from the
+                                                  # second order quad Hamiltonian.
+
+        # spin rate, spin angle and number spinning sidebands
+        unsigned int number_of_sidebands,
+        double rotor_frequency_in_Hz,
+        double rotor_angle_in_rad,
+
+        # The transition as transition[0] = mi and transition[1] = mf
+        double *transition,
+        int integration_density,
+        unsigned int integration_volume,      # 0-octant, 1-hemisphere, 2-sphere.
+        bool_t interpolation
+        )