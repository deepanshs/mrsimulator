--- conflicted
+++ resolved
@@ -1,722 +1,708 @@
-// -*- coding: utf-8 -*-
-//
-//  mrsimulator.c
-//
-//  @copyright Deepansh J. Srivastava, 2019-2020.
-//  Created by Deepansh J. Srivastava, Jun 9, 2019
-//  Contact email = deepansh2012@gmail.com
-//
-
-#include "mrsimulator.h"
-
-/**
- * @func MRS_free_plan
- *
- * Free the buffers and pre-calculated tables from the mrsimulator plan.
- */
-void MRS_free_plan(MRS_plan *the_plan) {
-  if (the_plan->vr_freq != NULL) {
-    free(the_plan->vr_freq);
-    the_plan->vr_freq = NULL;
-    free(the_plan->wigner_d2m0_vector);
-    free(the_plan->wigner_d4m0_vector);
-    free(the_plan->norm_amplitudes);
-    free(the_plan->pre_phase);
-    free(the_plan->pre_phase_2);
-    free(the_plan->pre_phase_4);
-  }
-}
-
-/**
- * @func MRS_plan_free_rotor_angle_in_rad
- *
- * Free the memory from the mrsimulator plan associated with the wigner
- * d^l_{m,0}(rotor_angle_in_rad) vectors. Here, l=2 or 4.
- */
-void MRS_plan_free_rotor_angle_in_rad(MRS_plan *plan) {
-  free(plan->wigner_d2m0_vector);
-  free(plan->wigner_d4m0_vector);
-  plan->wigner_d2m0_vector = NULL;
-  plan->wigner_d4m0_vector = NULL;
-}
-
-/**
- * @func MRS_create_plan
- *
- * Create a new mrsimulator plan.
- *
- * A plan for mrsimulator contains buffers and tabulated values to produce
- * faster simulation. The plan includes,
- * 1) calculating an array of orientations over the surface of a sphere. Each
- * orientation is described by an azimuthal angle, (α), a polar angle, (β),
- * and a weighting factor describing the spherical average.
- * 2) calculating wigner-2j(β) and wigner-4j(β) matrices at every orientation
- * angle β,
- * 3) pre-calculating the exponent of the sideband order phase,
- * exp(-Imα), at every orientation angle α,
- * 4) creating the fftw plan,
- * 4) allocating buffer for storing the evaluated frequencies and their
- * respective amplitudes.
- */
-MRS_plan *MRS_create_plan(MRS_averaging_scheme *scheme,
-                          unsigned int number_of_sidebands,
-                          double sample_rotation_frequency_in_Hz,
-                          double rotor_angle_in_rad, double increment,
-                          bool allow_fourth_rank) {
-  MRS_plan *plan = malloc(sizeof(MRS_plan));
-  plan->number_of_sidebands = number_of_sidebands;
-  plan->sample_rotation_frequency_in_Hz = sample_rotation_frequency_in_Hz;
-  plan->rotor_angle_in_rad = rotor_angle_in_rad;
-
-  plan->allow_fourth_rank = allow_fourth_rank;
-  plan->one[0] = 1.0;
-  plan->one[1] = 0.0;
-  plan->zero[0] = 0.0;
-  plan->zero[1] = 0.0;
-
-  /**
-   * Update the mrsimulator plan with the given spherical averaging scheme. We
-   * create the coordinates on the surface of the unit sphere by projecting the
-   * points on the face of the octahedron to a unit sphere. Usually, before
-   * updating the averaging scheme, the memory allocated by the previous scheme
-   * must be freed. Since, we are creating the scheme for this plan for the very
-   * first time, there is no need to call MRS_free_averaging_plan() method.
-   */
-
-  plan->n_octants = 1;
-  if (scheme->integration_volume == 1) plan->n_octants = 4;
-  if (scheme->integration_volume == 2) plan->n_octants = 8;
-
-  /**
-   * Normalizing amplitudes from the spherical averaging scheme by the number
-   * of sidebands square times the number of octants.
-   */
-  plan->norm_amplitudes = malloc_double(scheme->octant_orientations);
-  cblas_dcopy(scheme->octant_orientations, scheme->amplitudes, 1,
-              plan->norm_amplitudes, 1);
-  double scale = (1.0 / (double)(plan->number_of_sidebands *
-                                 plan->number_of_sidebands * plan->n_octants));
-  cblas_dscal(scheme->octant_orientations, scale, plan->norm_amplitudes, 1);
-
-  plan->size = scheme->total_orientations * plan->number_of_sidebands;
-
-  MRS_plan_update_from_sample_rotation_frequency_in_Hz(
-      plan, increment, sample_rotation_frequency_in_Hz);
-
-  return plan;
-}
-
-/**
- * @func MRS_plan_update_from_sample_rotation_frequency_in_Hz
- *
- * Update the MRS plan for the given sample rotation frequency in Hz.
- */
-void MRS_plan_update_from_sample_rotation_frequency_in_Hz(
-    MRS_plan *plan, double increment, double sample_rotation_frequency_in_Hz) {
-  unsigned int size_4;
-  double increment_inverse = 1.0 / increment;
-  plan->sample_rotation_frequency_in_Hz = sample_rotation_frequency_in_Hz;
-
-  plan->vr_freq = __get_frequency_in_FFT_order(plan->number_of_sidebands,
-                                               sample_rotation_frequency_in_Hz);
-  // cblas_dscal(plan->number_of_sidebands, increment_inverse, plan->vr_freq,
-  // 1);
-
-  /**
-   * calculating the sideband phase multiplier.
-   *    pre_phase(m, t) =  I 2π [(exp(I m wr t) - 1)/(I m wr)].
-   * for m = [-4, -3, .. 3, 4]
-   * @see __get_components()
-   */
-  size_4 = 9 * plan->number_of_sidebands;
-  plan->pre_phase = malloc_complex128(size_4);
-  __get_components(plan->number_of_sidebands, sample_rotation_frequency_in_Hz,
-                   (double *)plan->pre_phase);
-
-  /**
-   * Update the mrsimulator plan with the given rotor angle in radian.
-   * This method updates the wigner d^l_{m,0}(rotor_angle_in_rad) vectors used
-   * in tranforming the l-rank tensors from the rotor frame to lab frame. Here l
-   * is either 2 or 4.
-   */
-  MRS_plan_update_from_rotor_angle_in_rad(plan, plan->rotor_angle_in_rad,
-                                          plan->allow_fourth_rank);
-}
-
-/**
- * @func MRS_plan_update_from_rotor_angle_in_rad
- *
- * Update the MRS plan for the given rotor angle in radians.
- */
-void MRS_plan_update_from_rotor_angle_in_rad(MRS_plan *plan,
-                                             double rotor_angle_in_rad,
-                                             bool allow_fourth_rank) {
-  unsigned int size_2, size_4, i, j;
-  plan->rotor_angle_in_rad = rotor_angle_in_rad;
-  /**
-   * Calculate wigner-2j d^2_{m,0} vector where m ∈ [-2, 2]. This vector is
-   * used to rotate the second-rank tensors from the rotor frame to the lab
-   * frame.
-   * @see wigner_dm0_vector()
-   */
-  plan->wigner_d2m0_vector = malloc_double(5);
-  wigner_dm0_vector(2, rotor_angle_in_rad, plan->wigner_d2m0_vector);
-
-  plan->wigner_d4m0_vector = NULL;
-  if (allow_fourth_rank) {
-    /**
-     * Calculate wigner-4j d^4_{m,0} vector where m ∈ [-4, 4]. This vector is
-     * used to rotate the fourth-rank tensors from the rotor frame to the lab
-     * frame.
-     * @see wigner_dm0_vector()
-     */
-    plan->wigner_d4m0_vector = malloc_double(9);
-    wigner_dm0_vector(4, rotor_angle_in_rad, plan->wigner_d4m0_vector);
-  }
-
-  size_2 = 5 * plan->number_of_sidebands;
-  plan->pre_phase_2 = malloc_complex128(size_2);
-
-  /* Copy the pre_phase[m=-2 to 2] to pre_phase2 */
-  cblas_zcopy(size_2,
-              (double *)(plan->pre_phase[2 * plan->number_of_sidebands]), 1,
-              (double *)(plan->pre_phase_2), 1);
-  /**
-   * Multiply the wigner-2j d^2_{m,0}(rotor_angle_in_rad) vector to the sideband
-   * phase multiplier, pre_phase2. This multiplication accounts for the rotation
-   * of the second-rank tensors from the rotor-frame to the lab-frame, thereby,
-   * reducing the number of calculations involved per site. This step assumes
-   * that the Euler angles invloved in the rotation of the 2nd-rank tensors to
-   * the lab frame is (0, rotor_angle_in_rad, 0).
-   */
-
-  j = 0;
-  for (i = 0; i < 5; i++) {
-    cblas_zdscal(plan->number_of_sidebands, plan->wigner_d2m0_vector[i],
-                 (double *)(plan->pre_phase_2[j]), 1);
-    j += plan->number_of_sidebands;
-  }
-
-  plan->pre_phase_4 = NULL;
-
-  /* Setup for processing the fourth rank tensors. */
-  if (allow_fourth_rank) {
-    /* Copy the pre_phase[m=-4 to 4] to pre_phase4 */
-    size_4 = 9 * plan->number_of_sidebands;
-    plan->pre_phase_4 = malloc_complex128(size_4);
-    cblas_zcopy(size_4, (double *)(plan->pre_phase), 1,
-                (double *)(plan->pre_phase_4), 1);
-
-    /**
-     * Multiply the wigner-4j d^4_{m,0} vector to the sideband phase multiplier,
-     * pre_phase4. This multiplication accounts for the rotation of the fourth
-     * rank tensors from the-rotor frame to the lab-frame, thereby, reducing the
-     * number of calculations involved per site. This step assumes that the
-     * Euler angles involved in the rotation of the 4th rank tensors to the lab
-     * frame is (0, rotor_angle_in_rad, 0).
-     */
-
-    j = 0;
-    for (i = 0; i < 9; i++) {
-      cblas_zdscal(plan->number_of_sidebands, plan->wigner_d4m0_vector[i],
-                   (double *)(plan->pre_phase_4[j]), 1);
-      j += plan->number_of_sidebands;
-    }
-  }
-}
-
-/**
- * @func MRS_copy_plan
- *
- * Returns a copy of the mrsimulator plan.
- */
-MRS_plan *MRS_copy_plan(MRS_plan *plan) {
-  MRS_plan *new_plan = malloc(sizeof(MRS_plan));
-  new_plan->averaging_scheme = plan->averaging_scheme;
-  new_plan->number_of_sidebands = plan->number_of_sidebands;
-  new_plan->sample_rotation_frequency_in_Hz =
-      plan->sample_rotation_frequency_in_Hz;
-  new_plan->rotor_angle_in_rad = plan->rotor_angle_in_rad;
-  new_plan->vr_freq = plan->vr_freq;
-  new_plan->allow_fourth_rank = plan->allow_fourth_rank;
-  new_plan->size = plan->size;
-  new_plan->n_octants = plan->n_octants;
-  new_plan->norm_amplitudes = plan->norm_amplitudes;
-  new_plan->wigner_d2m0_vector = plan->wigner_d2m0_vector;
-  new_plan->wigner_d4m0_vector = plan->wigner_d4m0_vector;
-  new_plan->pre_phase = plan->pre_phase;
-  new_plan->pre_phase_2 = plan->pre_phase_2;
-  new_plan->pre_phase_4 = plan->pre_phase_4;
-  new_plan->one[0] = plan->one[0];
-  new_plan->one[1] = plan->one[1];
-  new_plan->zero[0] = plan->zero[0];
-  new_plan->zero[1] = plan->zero[1];
-  new_plan->buffer = plan->buffer;
-  return new_plan;
-}
-
-/**
- * @func MRS_get_amplitudes_from_plan
- *
- * The function evaluates the amplitudes at every orientation and at every
- * sideband per orientation. This is done in two steps.
- * 1) Rotate R2 and R4, given in the crystal or common frame to w2 and w4 in
- *    the lab frame using wigner 2j and 4j rotation matrices, respectively,
- *    at all orientations.
- * 2) Evalute the sideband amplitudes using equation [39] of the reference
- *    https://doi.org/10.1006/jmre.1998.1427.
- */
-void MRS_get_amplitudes_from_plan(MRS_averaging_scheme *scheme, MRS_plan *plan,
-                                  MRS_fftw_scheme *fftw_scheme, bool refresh) {
-  /* If the number of sidebands is 1, the sideband amplitude at every sideband
-   * order is one. In this case, return null,
-   */
-  if (plan->number_of_sidebands == 1) {
-    return;
-  }
-
-  /* =========== Calculate the spinning sideband amplitude. ================= */
-
-  // if (refresh) {
-  //   cblas_dscal(2 * plan->size, 0.0, (double *)(fftw_scheme->vector), 1);
-  // }
-
-  /**
-   * Evaluate the exponent of the sideband phase w.r.t the second-rank tensors.
-   * The exponent is given as,
-   *
-   * w2(Θ)*d^2_{m,0}(rotor_angle_in_rad) * 2πI [(exp(I m ωr t) - 1)/(I m ωr)]
-   * |----lab frame 2nd-rank tensors---|
-   *       |------------------------- pre_phase_2 ---------------------------|
-   *
-   * where `pre_phase_2` is pre-calculated and stored in the plan. The product
-   * is stored in the fftw_scheme as a complex double array under the variable
-   * `vector`, which is interpreted as a row major matrix of shape
-   * `number_of_sidebands` x `total_orientations` with `total_orientations`
-   * as the leading dimension.
-   */
-  cblas_zgemm(CblasRowMajor, CblasTrans, CblasTrans, plan->number_of_sidebands,
-              scheme->total_orientations, 5, (double *)(plan->one),
-              (double *)(plan->pre_phase_2), plan->number_of_sidebands,
-              (double *)(scheme->w2), 5, (double *)(plan->zero),
-              (double *)(fftw_scheme->vector), scheme->total_orientations);
-
-  if (scheme->w4 != NULL) {
-    /**
-     * Similarly, evaluate the exponent of the sideband phase w.r.t the fourth
-     * rank tensors. The exponent is given as,
-     *
-     * w4(Θ)*d^4_{m, 0}(rotor_angle_in_rad) * 2πI[(exp(I m ωr t) - 1)/(I m ωr)]
-     * |----lab frame 4th rank tensors----|
-     *       |-------------------------- pre_phase_4--------------------------|
-     *
-     * where `pre_phase_4` is pre-calculated and stored in the plan. This
-     * operation will add and update the values stored in the variable `vector`.
-     */
-    cblas_zgemm(CblasRowMajor, CblasTrans, CblasTrans,
-                plan->number_of_sidebands, scheme->total_orientations, 9,
-                (double *)(plan->one), (double *)(plan->pre_phase_4),
-                plan->number_of_sidebands, (double *)(scheme->w4), 9,
-                (double *)(plan->one), (double *)(fftw_scheme->vector),
-                scheme->total_orientations);
-  }
-
-  /**
-   * Evaluate the sideband phase -> exp(vector). Since the real part of the
-   * complex data is zero, evaluate the exponential for only imaginary part.
-   * The evaluated value is overwritten on the variable `vector`.
-   */
-  vm_double_complex_exp_imag_only(plan->size, fftw_scheme->vector,
-                                  fftw_scheme->vector);
-
-  /**
-   * Evaluate the Fourier transform of the variable, `vector`, -> fft(vector).
-   * The fft operation again updates the values of the array, `vector`.
-   */
-  fftw_execute(fftw_scheme->the_fftw_plan);
-
-  /**
-   * Evaluate the absolute value square of the vector array. The absolute value
-   * square is stores as the real part of the `vector` array. The imaginary
-   * part is now garbage. This method avoids creating new arrays.
-   */
-  vm_double_square_inplace(2 * plan->size, (double *)fftw_scheme->vector);
-  cblas_daxpy(plan->size, 1.0, (double *)fftw_scheme->vector + 1, 2,
-              (double *)fftw_scheme->vector, 2);
-
-  /* Scaling the absolute value square with the powder scheme weights. Only
-   * the real part is scaled and the imaginary part is left as is.
-   */
-  // for (i = 0; i < scheme->octant_orientations; i++) {
-  //   cblas_dscal(plan->n_octants * plan->number_of_sidebands,
-  //               plan->norm_amplitudes[i], (double *)&fftw_scheme->vector[i],
-  //               2 * scheme->octant_orientations);
-  // }
-}
-
-/**
- * @func MRS_get_frequencies_from_plan
- *
- * Get the lab-frame frequency contributions from the zeroth, second,
- * fourth-rank tensors.
- */
-void MRS_get_frequencies_from_plan(MRS_averaging_scheme *scheme, MRS_plan *plan,
-                                   double R0, complex128 *R2, complex128 *R4,
-                                   bool refresh, MRS_sequence *seq) {
-  /**
-   * Rotate the R2 and R4 components from the common frame to the rotor frame
-   * over all the orientations. The componets are stored in w2 and w4 of the
-   * averaging scheme, respectively.
-   */
-  __batch_wigner_rotation(scheme->octant_orientations, plan->n_octants,
-                          scheme->wigner_2j_matrices, R2,
-                          scheme->wigner_4j_matrices, R4, scheme->exp_Im_alpha,
-                          scheme->w2, scheme->w4);
-
-  /* If refresh is true, zero the local_frequencies before update. */
-  if (refresh) {
-    cblas_dscal(scheme->total_orientations, 0.0, seq->local_frequency, 1);
-    seq->R0_offset = 0.0;
-  }
-
-  /* Add the isotropic frequency contribution from the zeroth-rank tensor. */
-  seq->R0_offset += R0;
-  // vm_double_add_offset_inplace(scheme->total_orientations, plan->R0_offset,
-  //                              seq->local_frequency);
-
-  /**
-   * Calculate the local anisotropic frequency contributions from the 2nd-rank
-   * tensor. The w2 and w4 frequencies from the plan are in the rotor-frame. Use
-   * the wigner-2j and 4j rotations to transform the frequencies in the
-   * lab-frame.
-   */
-  /* Wigner 2j rotation for the second-rank tensor frequency contributions. */
-  plan->buffer = plan->wigner_d2m0_vector[2];
-  cblas_daxpy(scheme->total_orientations, plan->buffer,
-              (double *)&scheme->w2[2], 10, seq->local_frequency, 1);
-  if (plan->allow_fourth_rank) {
-    /* Wigner 4j rotation for the fourth-rank tensor frequency contributions. */
-    plan->buffer = plan->wigner_d4m0_vector[4];
-    cblas_daxpy(scheme->total_orientations, plan->buffer,
-                (double *)&scheme->w4[4], 18, seq->local_frequency, 1);
-  }
-}
-
-/**
- * @func MRS_get_normalized_frequencies_from_plan
- *
- * Get the lab-frame normalized frequency contributions from the zeroth, second,
- * fourth-rank tensors. Here, normalization refers to dividing the frequencies
- * by the increment of the spectral dimension.
- */
-void MRS_get_normalized_frequencies_from_plan(MRS_averaging_scheme *scheme,
-                                              MRS_plan *plan, double R0,
-                                              complex128 *R2, complex128 *R4,
-                                              bool refresh, MRS_sequence *seq,
-                                              double fraction) {
-  /**
-   * Rotate the R2 and R4 components from the common frame to the rotor frame
-   * over all the orientations. The componets are stored in w2 and w4 of the
-   * averaging scheme, respectively.
-   */
-  __batch_wigner_rotation(scheme->octant_orientations, plan->n_octants,
-                          scheme->wigner_2j_matrices, R2,
-                          scheme->wigner_4j_matrices, R4, scheme->exp_Im_alpha,
-                          scheme->w2, scheme->w4);
-
-  /* If refresh is true, zero the local_frequencies before update */
-  if (refresh) {
-    cblas_dscal(scheme->total_orientations, 0.0, seq->local_frequency, 1);
-    seq->R0_offset = 0.0;
-  }
-
-  /* Normalized isotropic frequency contribution from the zeroth-rank tensor. */
-  seq->R0_offset += R0 * seq->inverse_increment * fraction;
-  // vm_double_add_offset_inplace(scheme->total_orientations, seq->R0_offset,
-  //                              seq->local_frequency);
-
-  /**
-   * Rotate the w2 and w4 components from the rotor-frame to the lab-frame.
-   * Since only the zeroth-order is relevent in the lab-frame, only evalute the
-   * R20 and R40 components. This is equivalent to scaling the w2(0) term by
-   * `wigner_d2m0_vector[2]`, that is, d^2(0,0)(rotor_angle).
-   */
-
-  /**
-   * Normalized local anisotropic frequency contributions from the 2nd-rank
-   * tensor.
-   */
-  plan->buffer =
-      seq->inverse_increment * plan->wigner_d2m0_vector[2] * fraction;
-  cblas_daxpy(scheme->total_orientations, plan->buffer,
-              (double *)&scheme->w2[2], 10, seq->local_frequency, 1);
-  if (plan->allow_fourth_rank) {
-    /**
-     * Similarly, calculate the normalized local anisotropic frequency
-     * contributions from the fourth-rank tensor. The `wigner_d2m0_vector[4]` is
-     * d^4(0,0)(rotor_angle).
-     */
-    plan->buffer =
-        seq->inverse_increment * plan->wigner_d4m0_vector[4] * fraction;
-    cblas_daxpy(scheme->total_orientations, plan->buffer,
-                (double *)&scheme->w4[4], 18, seq->local_frequency, 1);
-  }
-}
-
-/**
- * @func MRS_rotate_components_from_PAS_to_common_frame
- *
- * The function evaluates the tensor components from the principal axis system
- * (PAS) to the common frame of the isotopomer.
- */
-void MRS_rotate_components_from_PAS_to_common_frame(
-    isotopomer_ravel *ravel_isotopomer,  // isotopomer structure
-    float *transition,                   // The spin transition
-    bool allow_fourth_rank,  // if true, prep for 4th rank computation
-    double *R0,              // the R0 components
-    complex128 *R2,          // the R2 components
-    complex128 *R4,          // the R4 components
-    double *R0_temp,         // the temporary R0 components
-    complex128 *R2_temp,     // the temporary R2 components
-    complex128 *R4_temp,     // the temporary R3 components
-    bool remove_2nd_order_quad_isotropic,  // if true, remove 2nd order quad
-                                           // isotropic shift
-    double B0_in_T) {
-  /* The following codeblock populates the product of spatial part, Rlm, of
-   * the tensor and the spin transition function, T(mf, mi) for
-   *      zeroth rank, R0 = [ R00 ] * T(mf, mi)
-   *      second rank, R2 = [ R2m ] * T(mf, mi) where m ∈ [-2, 2].
-   *      fourth rank, R4 = [ R4m ] * T(mf, mi) where m ∈ [-4, 4].
-   * Here, mf, mi are the spin quantum numbers of the final and initial
-   * energy state of the spin transition. The term `Rlm` is the coefficient
-   * of the irreducible spherical tensor of rank `l` and order `m`. For more
-   * information, see reference
-   *
-   *   Symmetry pathways in solid-state NMR. PNMRS 2011 59(2):12 1-96.
-   *   https://doi.org/10.1016/j.pnmrs.2010.11.003
-   *
-   */
-
-  unsigned int site, n_sites = ravel_isotopomer->number_of_sites;
-  double larmor_freq_in_MHz;
-  float *mf = &transition[n_sites], *mi = transition;
-
-  for (site = 0; site < n_sites; site++) {
-    if (*mi == *mf) {
-      mi++;
-      mf++;
-      continue;
-    }
-    larmor_freq_in_MHz = -B0_in_T * ravel_isotopomer->gyromagnetic_ratio[site];
-    /* Nuclear shielding components ======================================== */
-    /*  Upto the first order */
-    FCF_1st_order_nuclear_shielding_tensor_components(
-        R0_temp, R2_temp,
-        ravel_isotopomer->isotropic_chemical_shift_in_ppm[site] *
-            larmor_freq_in_MHz,
-        ravel_isotopomer->shielding_symmetric_zeta_in_ppm[site] *
-            larmor_freq_in_MHz,
-        ravel_isotopomer->shielding_symmetric_eta[site],
-        &ravel_isotopomer->shielding_orientation[3 * site], *mf, *mi);
-
-    // in-place update the R0 and R2 components.
-    *R0 += *R0_temp;
-    vm_double_add_inplace(10, (double *)R2_temp, (double *)R2);
-    /* ===================================================================== */
-
-    /* Electric quadrupolar components ===================================== */
-    if (ravel_isotopomer->spin[site] > 0.5) {
-      /*  Upto the first order */
-      FCF_1st_order_electric_quadrupole_tensor_components(
-          R2_temp, ravel_isotopomer->spin[site],
-          ravel_isotopomer->quadrupolar_Cq_in_Hz[site],
-          ravel_isotopomer->quadrupolar_eta[site],
-          &ravel_isotopomer->quadrupolar_orientation[3 * site], *mf, *mi);
-
-      // in-place update the R2 components.
-      vm_double_add_inplace(10, (double *)R2_temp, (double *)R2);
-
-      /*  Upto the second order */
-      if (allow_fourth_rank) {
-        FCF_2nd_order_electric_quadrupole_tensor_components(
-            R0_temp, R2_temp, R4_temp, ravel_isotopomer->spin[site],
-            larmor_freq_in_MHz * 1e6,
-            ravel_isotopomer->quadrupolar_Cq_in_Hz[site],
-            ravel_isotopomer->quadrupolar_eta[site],
-            &ravel_isotopomer->quadrupolar_orientation[3 * site], *mf, *mi);
-
-        // in-place update the R0 component.
-        if (!remove_2nd_order_quad_isotropic) *R0 += *R0_temp;
-
-        // in-place update the R2 and R4 components.
-        vm_double_add_inplace(10, (double *)R2_temp, (double *)R2);
-        vm_double_add_inplace(18, (double *)R4_temp, (double *)R4);
-      }
-    }
-
-<<<<<<< HEAD
-    /* Weakly coupled direct-dipole components ============================= */
-    /*      Upto the first order (to do..-> add orientation dependence) */
-    weakly_coupled_direct_dipole_frequencies_to_first_order(
-        R0, R2_temp, ravel_isotopomer->dipolar_couplings[site], *mf, *mi, 0.5,
-        0.5);
-
-    // in-place update the R2 components.
-    vm_double_add_inplace(10, (double *)R2_temp, (double *)R2);
-    /* ===================================================================== */
-=======
-    if (n_sites > 1) {
-      /* Weakly coupled direct-dipole components =============================
-       */
-      /*      Upto the first order (to do..-> add orientation dependence) */
-      weakly_coupled_direct_dipole_frequencies_to_first_order(
-          R0, R2_temp, ravel_isotopomer->dipolar_couplings[site], *mf, *mi, 0.5,
-          0.5);
-
-      // in-place update the R2 components.
-      vm_double_add_inplace(10, (double *)R2_temp, (double *)R2);
-      /* =====================================================================
-       */
-    }
->>>>>>> 4982176a
-    mi++;
-    mf++;
-  }
-}
-
-/**
- * @func __get_components_2
- *
- * The function calculates the following.
- *
- *   pre_phase(m, t) = I 2π [(exp(I m ωr t) - 1)/(I m ωr)]
- *                   = (2π / m ωr) (exp(I m ωr t) - 1)
- *                     |--scale--|
- *                   = scale (exp(I m ωr t) - 1)
- *                   = scale [[cos(m ωr t) -1] +Isin(m ωr t)],
- *
- * where ωr is the sample spinning frequency in Hz, m goes from -4 to 4,
- * t is a vector of length `number_of_sidebands` given as
- *
- *    t = [0, 1, ... number_of_sidebands-1]/(ωr*number_of_sidebands),
- *
- * and `pre_phase` is a matrix of shape, `9 x number_of_sidebands`.
- *
- * Also,
- *   pre_phase(-m, t) = (-2π / m ωr) (exp(-I m ωr t) - 1)
- *                    = -scale [[cos(m ωr t) -1] -Isin(m ωr t)]
- *                    = scale [-[cos(m ωr t) -1] +Isin(m ωr t)]
- * That is, pre_phase[-m] = -Re(pre_phase[m]) + Im(pre_phase[m])
- */
-void __get_components_2(unsigned int number_of_sidebands,
-                        double sample_rotation_frequency_in_Hz,
-                        complex128 *pre_phase) {
-  int m, i;
-  double spin_angular_freq, tau, scale;
-
-  double *input = malloc_double(number_of_sidebands);
-  double *ones = malloc_double(number_of_sidebands);
-  double *phase = malloc_double(number_of_sidebands);
-
-  vm_double_ones(number_of_sidebands, ones);
-  vm_double_arrange(number_of_sidebands, input);
-
-  // Calculate the spin angular frequency
-  spin_angular_freq = sample_rotation_frequency_in_Hz * PI2;
-
-  // Calculate tau, where tau = (rotor period / number of phase steps)
-  tau = 1.0 / ((double)number_of_sidebands * sample_rotation_frequency_in_Hz);
-
-  // pre-calculate the m omega spinning frequencies
-  double m_wr[9] = {-4., -3., -2., -1., 0., 1., 2., 3., 4.};
-  cblas_dscal(9, spin_angular_freq, m_wr, 1);
-
-  for (m = 0; m <= 3; m++) {
-    /**
-     * Evaluate pre_phase = scale * (cexp(I * phase) - 1.0)
-     * where phase = m_wr[m] * tau * [0 .. number_of_sidebands-1]
-     * and scale = 2π/m_wr[m].
-     */
-    i = m * number_of_sidebands;
-    scale = PI2 / m_wr[m];
-
-    // step 1. calculate phase
-    vm_double_ramp(number_of_sidebands, input, m_wr[m] * tau, 0.0, phase);
-
-    // step 2. evaluate cexp(I * phase) = cos(phase) + I sin(phase)
-    vm_cosine_I_sine(number_of_sidebands, phase, &pre_phase[i]);
-
-    // step 3. subtract 1.0 from pre_phase
-    cblas_daxpy(number_of_sidebands, -1.0, ones, 1, (double *)(pre_phase[i]),
-                2);
-
-    // step 4. scale pre_phase with factor `scale`
-    cblas_zdscal(number_of_sidebands, scale, (double *)(pre_phase[i]), 1);
-
-    /**
-     * The expression pre_phase[m] = scale * (cexp(I * phase) - 1.0) given
-     * above for positive m is related to -m as
-     *
-     * pre_phase[-m] = -Re(pre_phase[m]) + Im(pre_phase[m])
-     */
-    cblas_zcopy(number_of_sidebands, (double *)(pre_phase[i]), 1,
-                (double *)(pre_phase[(8 - m) * number_of_sidebands]), 1);
-    cblas_dscal(number_of_sidebands, -1.0, (double *)(pre_phase[i]), 2);
-  }
-  vm_double_zeros(2 * number_of_sidebands,
-                  (double *)(pre_phase[4 * number_of_sidebands]));
-
-  free(input);
-  free(phase);
-  free(ones);
-}
-
-/**
- * @func __get_components
- *
- * The function calculates the following.
- *   pre_phase(m, t) = I 2π [(exp(I m ωr t) - 1)/(I m ωr)]
- *                   = (2π / m ωr) (exp(I m ωr t) - 1)
- *                     |--scale--|
- *                   = scale * (exp(I m ωr t) - 1)
- * where ωr is the sample spinning frequency in Hz, m goes from -4 to 4, and
- * t is a vector of length `number_of_sidebands` given as
- *    t = [0, 1, ... number_of_sidebands-1]/(ωr*number_of_sidebands)
- * `pre_phase` is a matrix of shape, `9 x number_of_sidebands`, with
- * number_of_sidebands as the leading dimension. The first number_of_sidebands
- * entries corresponds to m_wr=-4.
- */
-void __get_components(unsigned int number_of_sidebands,
-                      double sample_rotation_frequency,
-                      double *restrict pre_phase) {
-  double spin_angular_freq, tau, wrt, pht, scale;
-  unsigned int step, m;
-  // double *pre_phase_ = (double *)pre_phase;
-
-  // Calculate the spin angular frequency
-  spin_angular_freq = sample_rotation_frequency * PI2;
-
-  // Calculate tau increments, where tau = (rotor period / number of phase
-  // steps)
-  tau = 1.0 / ((double)number_of_sidebands * sample_rotation_frequency);
-
-  // pre-calculate the m omega spinning frequencies
-  double m_wr[9] = {-4., -3., -2., -1., 0., 1., 2., 3., 4.};
-  cblas_dscal(9, spin_angular_freq, m_wr, 1);
-
-  for (m = 0; m <= 8; m++) {
-    if (m != 4) {
-      wrt = m_wr[m] * tau;
-      pht = 0.0;
-      scale = PI2 / m_wr[m];
-      for (step = 0; step < number_of_sidebands; step++) {
-        *pre_phase++ = scale * (cos(pht) - 1.0);
-        *pre_phase++ = scale * sin(pht);
-        pht += wrt;
-      }
-    } else {
-      vm_double_zeros(2 * number_of_sidebands, &pre_phase[0]);
-      pre_phase += 2 * number_of_sidebands;
-    }
-  }
-}
+// -*- coding: utf-8 -*-
+//
+//  mrsimulator.c
+//
+//  @copyright Deepansh J. Srivastava, 2019-2020.
+//  Created by Deepansh J. Srivastava, Jun 9, 2019
+//  Contact email = deepansh2012@gmail.com
+//
+
+#include "mrsimulator.h"
+
+/**
+ * @func MRS_free_plan
+ *
+ * Free the buffers and pre-calculated tables from the mrsimulator plan.
+ */
+void MRS_free_plan(MRS_plan *the_plan) {
+  if (the_plan->vr_freq != NULL) {
+    free(the_plan->vr_freq);
+    the_plan->vr_freq = NULL;
+    free(the_plan->wigner_d2m0_vector);
+    free(the_plan->wigner_d4m0_vector);
+    free(the_plan->norm_amplitudes);
+    free(the_plan->pre_phase);
+    free(the_plan->pre_phase_2);
+    free(the_plan->pre_phase_4);
+  }
+}
+
+/**
+ * @func MRS_plan_free_rotor_angle_in_rad
+ *
+ * Free the memory from the mrsimulator plan associated with the wigner
+ * d^l_{m,0}(rotor_angle_in_rad) vectors. Here, l=2 or 4.
+ */
+void MRS_plan_free_rotor_angle_in_rad(MRS_plan *plan) {
+  free(plan->wigner_d2m0_vector);
+  free(plan->wigner_d4m0_vector);
+  plan->wigner_d2m0_vector = NULL;
+  plan->wigner_d4m0_vector = NULL;
+}
+
+/**
+ * @func MRS_create_plan
+ *
+ * Create a new mrsimulator plan.
+ *
+ * A plan for mrsimulator contains buffers and tabulated values to produce
+ * faster simulation. The plan includes,
+ * 1) calculating an array of orientations over the surface of a sphere. Each
+ * orientation is described by an azimuthal angle, (α), a polar angle, (β),
+ * and a weighting factor describing the spherical average.
+ * 2) calculating wigner-2j(β) and wigner-4j(β) matrices at every orientation
+ * angle β,
+ * 3) pre-calculating the exponent of the sideband order phase,
+ * exp(-Imα), at every orientation angle α,
+ * 4) creating the fftw plan,
+ * 4) allocating buffer for storing the evaluated frequencies and their
+ * respective amplitudes.
+ */
+MRS_plan *MRS_create_plan(MRS_averaging_scheme *scheme,
+                          unsigned int number_of_sidebands,
+                          double sample_rotation_frequency_in_Hz,
+                          double rotor_angle_in_rad, double increment,
+                          bool allow_fourth_rank) {
+  MRS_plan *plan = malloc(sizeof(MRS_plan));
+  plan->number_of_sidebands = number_of_sidebands;
+  plan->sample_rotation_frequency_in_Hz = sample_rotation_frequency_in_Hz;
+  plan->rotor_angle_in_rad = rotor_angle_in_rad;
+
+  plan->allow_fourth_rank = allow_fourth_rank;
+  plan->one[0] = 1.0;
+  plan->one[1] = 0.0;
+  plan->zero[0] = 0.0;
+  plan->zero[1] = 0.0;
+
+  /**
+   * Update the mrsimulator plan with the given spherical averaging scheme. We
+   * create the coordinates on the surface of the unit sphere by projecting the
+   * points on the face of the octahedron to a unit sphere. Usually, before
+   * updating the averaging scheme, the memory allocated by the previous scheme
+   * must be freed. Since, we are creating the scheme for this plan for the very
+   * first time, there is no need to call MRS_free_averaging_plan() method.
+   */
+
+  plan->n_octants = 1;
+  if (scheme->integration_volume == 1) plan->n_octants = 4;
+  if (scheme->integration_volume == 2) plan->n_octants = 8;
+
+  /**
+   * Normalizing amplitudes from the spherical averaging scheme by the number
+   * of sidebands square times the number of octants.
+   */
+  plan->norm_amplitudes = malloc_double(scheme->octant_orientations);
+  cblas_dcopy(scheme->octant_orientations, scheme->amplitudes, 1,
+              plan->norm_amplitudes, 1);
+  double scale = (1.0 / (double)(plan->number_of_sidebands *
+                                 plan->number_of_sidebands * plan->n_octants));
+  cblas_dscal(scheme->octant_orientations, scale, plan->norm_amplitudes, 1);
+
+  plan->size = scheme->total_orientations * plan->number_of_sidebands;
+
+  MRS_plan_update_from_sample_rotation_frequency_in_Hz(
+      plan, increment, sample_rotation_frequency_in_Hz);
+
+  return plan;
+}
+
+/**
+ * @func MRS_plan_update_from_sample_rotation_frequency_in_Hz
+ *
+ * Update the MRS plan for the given sample rotation frequency in Hz.
+ */
+void MRS_plan_update_from_sample_rotation_frequency_in_Hz(
+    MRS_plan *plan, double increment, double sample_rotation_frequency_in_Hz) {
+  unsigned int size_4;
+  double increment_inverse = 1.0 / increment;
+  plan->sample_rotation_frequency_in_Hz = sample_rotation_frequency_in_Hz;
+
+  plan->vr_freq = __get_frequency_in_FFT_order(plan->number_of_sidebands,
+                                               sample_rotation_frequency_in_Hz);
+  // cblas_dscal(plan->number_of_sidebands, increment_inverse, plan->vr_freq,
+  // 1);
+
+  /**
+   * calculating the sideband phase multiplier.
+   *    pre_phase(m, t) =  I 2π [(exp(I m wr t) - 1)/(I m wr)].
+   * for m = [-4, -3, .. 3, 4]
+   * @see __get_components()
+   */
+  size_4 = 9 * plan->number_of_sidebands;
+  plan->pre_phase = malloc_complex128(size_4);
+  __get_components(plan->number_of_sidebands, sample_rotation_frequency_in_Hz,
+                   (double *)plan->pre_phase);
+
+  /**
+   * Update the mrsimulator plan with the given rotor angle in radian.
+   * This method updates the wigner d^l_{m,0}(rotor_angle_in_rad) vectors used
+   * in tranforming the l-rank tensors from the rotor frame to lab frame. Here l
+   * is either 2 or 4.
+   */
+  MRS_plan_update_from_rotor_angle_in_rad(plan, plan->rotor_angle_in_rad,
+                                          plan->allow_fourth_rank);
+}
+
+/**
+ * @func MRS_plan_update_from_rotor_angle_in_rad
+ *
+ * Update the MRS plan for the given rotor angle in radians.
+ */
+void MRS_plan_update_from_rotor_angle_in_rad(MRS_plan *plan,
+                                             double rotor_angle_in_rad,
+                                             bool allow_fourth_rank) {
+  unsigned int size_2, size_4, i, j;
+  plan->rotor_angle_in_rad = rotor_angle_in_rad;
+  /**
+   * Calculate wigner-2j d^2_{m,0} vector where m ∈ [-2, 2]. This vector is
+   * used to rotate the second-rank tensors from the rotor frame to the lab
+   * frame.
+   * @see wigner_dm0_vector()
+   */
+  plan->wigner_d2m0_vector = malloc_double(5);
+  wigner_dm0_vector(2, rotor_angle_in_rad, plan->wigner_d2m0_vector);
+
+  plan->wigner_d4m0_vector = NULL;
+  if (allow_fourth_rank) {
+    /**
+     * Calculate wigner-4j d^4_{m,0} vector where m ∈ [-4, 4]. This vector is
+     * used to rotate the fourth-rank tensors from the rotor frame to the lab
+     * frame.
+     * @see wigner_dm0_vector()
+     */
+    plan->wigner_d4m0_vector = malloc_double(9);
+    wigner_dm0_vector(4, rotor_angle_in_rad, plan->wigner_d4m0_vector);
+  }
+
+  size_2 = 5 * plan->number_of_sidebands;
+  plan->pre_phase_2 = malloc_complex128(size_2);
+
+  /* Copy the pre_phase[m=-2 to 2] to pre_phase2 */
+  cblas_zcopy(size_2,
+              (double *)(plan->pre_phase[2 * plan->number_of_sidebands]), 1,
+              (double *)(plan->pre_phase_2), 1);
+  /**
+   * Multiply the wigner-2j d^2_{m,0}(rotor_angle_in_rad) vector to the sideband
+   * phase multiplier, pre_phase2. This multiplication accounts for the rotation
+   * of the second-rank tensors from the rotor-frame to the lab-frame, thereby,
+   * reducing the number of calculations involved per site. This step assumes
+   * that the Euler angles invloved in the rotation of the 2nd-rank tensors to
+   * the lab frame is (0, rotor_angle_in_rad, 0).
+   */
+
+  j = 0;
+  for (i = 0; i < 5; i++) {
+    cblas_zdscal(plan->number_of_sidebands, plan->wigner_d2m0_vector[i],
+                 (double *)(plan->pre_phase_2[j]), 1);
+    j += plan->number_of_sidebands;
+  }
+
+  plan->pre_phase_4 = NULL;
+
+  /* Setup for processing the fourth rank tensors. */
+  if (allow_fourth_rank) {
+    /* Copy the pre_phase[m=-4 to 4] to pre_phase4 */
+    size_4 = 9 * plan->number_of_sidebands;
+    plan->pre_phase_4 = malloc_complex128(size_4);
+    cblas_zcopy(size_4, (double *)(plan->pre_phase), 1,
+                (double *)(plan->pre_phase_4), 1);
+
+    /**
+     * Multiply the wigner-4j d^4_{m,0} vector to the sideband phase multiplier,
+     * pre_phase4. This multiplication accounts for the rotation of the fourth
+     * rank tensors from the-rotor frame to the lab-frame, thereby, reducing the
+     * number of calculations involved per site. This step assumes that the
+     * Euler angles involved in the rotation of the 4th rank tensors to the lab
+     * frame is (0, rotor_angle_in_rad, 0).
+     */
+
+    j = 0;
+    for (i = 0; i < 9; i++) {
+      cblas_zdscal(plan->number_of_sidebands, plan->wigner_d4m0_vector[i],
+                   (double *)(plan->pre_phase_4[j]), 1);
+      j += plan->number_of_sidebands;
+    }
+  }
+}
+
+/**
+ * @func MRS_copy_plan
+ *
+ * Returns a copy of the mrsimulator plan.
+ */
+MRS_plan *MRS_copy_plan(MRS_plan *plan) {
+  MRS_plan *new_plan = malloc(sizeof(MRS_plan));
+  new_plan->averaging_scheme = plan->averaging_scheme;
+  new_plan->number_of_sidebands = plan->number_of_sidebands;
+  new_plan->sample_rotation_frequency_in_Hz =
+      plan->sample_rotation_frequency_in_Hz;
+  new_plan->rotor_angle_in_rad = plan->rotor_angle_in_rad;
+  new_plan->vr_freq = plan->vr_freq;
+  new_plan->allow_fourth_rank = plan->allow_fourth_rank;
+  new_plan->size = plan->size;
+  new_plan->n_octants = plan->n_octants;
+  new_plan->norm_amplitudes = plan->norm_amplitudes;
+  new_plan->wigner_d2m0_vector = plan->wigner_d2m0_vector;
+  new_plan->wigner_d4m0_vector = plan->wigner_d4m0_vector;
+  new_plan->pre_phase = plan->pre_phase;
+  new_plan->pre_phase_2 = plan->pre_phase_2;
+  new_plan->pre_phase_4 = plan->pre_phase_4;
+  new_plan->one[0] = plan->one[0];
+  new_plan->one[1] = plan->one[1];
+  new_plan->zero[0] = plan->zero[0];
+  new_plan->zero[1] = plan->zero[1];
+  new_plan->buffer = plan->buffer;
+  return new_plan;
+}
+
+/**
+ * @func MRS_get_amplitudes_from_plan
+ *
+ * The function evaluates the amplitudes at every orientation and at every
+ * sideband per orientation. This is done in two steps.
+ * 1) Rotate R2 and R4, given in the crystal or common frame to w2 and w4 in
+ *    the lab frame using wigner 2j and 4j rotation matrices, respectively,
+ *    at all orientations.
+ * 2) Evalute the sideband amplitudes using equation [39] of the reference
+ *    https://doi.org/10.1006/jmre.1998.1427.
+ */
+void MRS_get_amplitudes_from_plan(MRS_averaging_scheme *scheme, MRS_plan *plan,
+                                  MRS_fftw_scheme *fftw_scheme, bool refresh) {
+  /* If the number of sidebands is 1, the sideband amplitude at every sideband
+   * order is one. In this case, return null,
+   */
+  if (plan->number_of_sidebands == 1) {
+    return;
+  }
+
+  /* =========== Calculate the spinning sideband amplitude. ================= */
+
+  // if (refresh) {
+  //   cblas_dscal(2 * plan->size, 0.0, (double *)(fftw_scheme->vector), 1);
+  // }
+
+  /**
+   * Evaluate the exponent of the sideband phase w.r.t the second-rank tensors.
+   * The exponent is given as,
+   *
+   * w2(Θ)*d^2_{m,0}(rotor_angle_in_rad) * 2πI [(exp(I m ωr t) - 1)/(I m ωr)]
+   * |----lab frame 2nd-rank tensors---|
+   *       |------------------------- pre_phase_2 ---------------------------|
+   *
+   * where `pre_phase_2` is pre-calculated and stored in the plan. The product
+   * is stored in the fftw_scheme as a complex double array under the variable
+   * `vector`, which is interpreted as a row major matrix of shape
+   * `number_of_sidebands` x `total_orientations` with `total_orientations`
+   * as the leading dimension.
+   */
+  cblas_zgemm(CblasRowMajor, CblasTrans, CblasTrans, plan->number_of_sidebands,
+              scheme->total_orientations, 5, (double *)(plan->one),
+              (double *)(plan->pre_phase_2), plan->number_of_sidebands,
+              (double *)(scheme->w2), 5, (double *)(plan->zero),
+              (double *)(fftw_scheme->vector), scheme->total_orientations);
+
+  if (scheme->w4 != NULL) {
+    /**
+     * Similarly, evaluate the exponent of the sideband phase w.r.t the fourth
+     * rank tensors. The exponent is given as,
+     *
+     * w4(Θ)*d^4_{m, 0}(rotor_angle_in_rad) * 2πI[(exp(I m ωr t) - 1)/(I m ωr)]
+     * |----lab frame 4th rank tensors----|
+     *       |-------------------------- pre_phase_4--------------------------|
+     *
+     * where `pre_phase_4` is pre-calculated and stored in the plan. This
+     * operation will add and update the values stored in the variable `vector`.
+     */
+    cblas_zgemm(CblasRowMajor, CblasTrans, CblasTrans,
+                plan->number_of_sidebands, scheme->total_orientations, 9,
+                (double *)(plan->one), (double *)(plan->pre_phase_4),
+                plan->number_of_sidebands, (double *)(scheme->w4), 9,
+                (double *)(plan->one), (double *)(fftw_scheme->vector),
+                scheme->total_orientations);
+  }
+
+  /**
+   * Evaluate the sideband phase -> exp(vector). Since the real part of the
+   * complex data is zero, evaluate the exponential for only imaginary part.
+   * The evaluated value is overwritten on the variable `vector`.
+   */
+  vm_double_complex_exp_imag_only(plan->size, fftw_scheme->vector,
+                                  fftw_scheme->vector);
+
+  /**
+   * Evaluate the Fourier transform of the variable, `vector`, -> fft(vector).
+   * The fft operation again updates the values of the array, `vector`.
+   */
+  fftw_execute(fftw_scheme->the_fftw_plan);
+
+  /**
+   * Evaluate the absolute value square of the vector array. The absolute value
+   * square is stores as the real part of the `vector` array. The imaginary
+   * part is now garbage. This method avoids creating new arrays.
+   */
+  vm_double_square_inplace(2 * plan->size, (double *)fftw_scheme->vector);
+  cblas_daxpy(plan->size, 1.0, (double *)fftw_scheme->vector + 1, 2,
+              (double *)fftw_scheme->vector, 2);
+
+  /* Scaling the absolute value square with the powder scheme weights. Only
+   * the real part is scaled and the imaginary part is left as is.
+   */
+  // for (i = 0; i < scheme->octant_orientations; i++) {
+  //   cblas_dscal(plan->n_octants * plan->number_of_sidebands,
+  //               plan->norm_amplitudes[i], (double *)&fftw_scheme->vector[i],
+  //               2 * scheme->octant_orientations);
+  // }
+}
+
+/**
+ * @func MRS_get_frequencies_from_plan
+ *
+ * Get the lab-frame frequency contributions from the zeroth, second,
+ * fourth-rank tensors.
+ */
+void MRS_get_frequencies_from_plan(MRS_averaging_scheme *scheme, MRS_plan *plan,
+                                   double R0, complex128 *R2, complex128 *R4,
+                                   bool refresh, MRS_sequence *seq) {
+  /**
+   * Rotate the R2 and R4 components from the common frame to the rotor frame
+   * over all the orientations. The componets are stored in w2 and w4 of the
+   * averaging scheme, respectively.
+   */
+  __batch_wigner_rotation(scheme->octant_orientations, plan->n_octants,
+                          scheme->wigner_2j_matrices, R2,
+                          scheme->wigner_4j_matrices, R4, scheme->exp_Im_alpha,
+                          scheme->w2, scheme->w4);
+
+  /* If refresh is true, zero the local_frequencies before update. */
+  if (refresh) {
+    cblas_dscal(scheme->total_orientations, 0.0, seq->local_frequency, 1);
+    seq->R0_offset = 0.0;
+  }
+
+  /* Add the isotropic frequency contribution from the zeroth-rank tensor. */
+  seq->R0_offset += R0;
+  // vm_double_add_offset_inplace(scheme->total_orientations, plan->R0_offset,
+  //                              seq->local_frequency);
+
+  /**
+   * Calculate the local anisotropic frequency contributions from the 2nd-rank
+   * tensor. The w2 and w4 frequencies from the plan are in the rotor-frame. Use
+   * the wigner-2j and 4j rotations to transform the frequencies in the
+   * lab-frame.
+   */
+  /* Wigner 2j rotation for the second-rank tensor frequency contributions. */
+  plan->buffer = plan->wigner_d2m0_vector[2];
+  cblas_daxpy(scheme->total_orientations, plan->buffer,
+              (double *)&scheme->w2[2], 10, seq->local_frequency, 1);
+  if (plan->allow_fourth_rank) {
+    /* Wigner 4j rotation for the fourth-rank tensor frequency contributions. */
+    plan->buffer = plan->wigner_d4m0_vector[4];
+    cblas_daxpy(scheme->total_orientations, plan->buffer,
+                (double *)&scheme->w4[4], 18, seq->local_frequency, 1);
+  }
+}
+
+/**
+ * @func MRS_get_normalized_frequencies_from_plan
+ *
+ * Get the lab-frame normalized frequency contributions from the zeroth, second,
+ * fourth-rank tensors. Here, normalization refers to dividing the frequencies
+ * by the increment of the spectral dimension.
+ */
+void MRS_get_normalized_frequencies_from_plan(MRS_averaging_scheme *scheme,
+                                              MRS_plan *plan, double R0,
+                                              complex128 *R2, complex128 *R4,
+                                              bool refresh, MRS_sequence *seq,
+                                              double fraction) {
+  /**
+   * Rotate the R2 and R4 components from the common frame to the rotor frame
+   * over all the orientations. The componets are stored in w2 and w4 of the
+   * averaging scheme, respectively.
+   */
+  __batch_wigner_rotation(scheme->octant_orientations, plan->n_octants,
+                          scheme->wigner_2j_matrices, R2,
+                          scheme->wigner_4j_matrices, R4, scheme->exp_Im_alpha,
+                          scheme->w2, scheme->w4);
+
+  /* If refresh is true, zero the local_frequencies before update */
+  if (refresh) {
+    cblas_dscal(scheme->total_orientations, 0.0, seq->local_frequency, 1);
+    seq->R0_offset = 0.0;
+  }
+
+  /* Normalized isotropic frequency contribution from the zeroth-rank tensor. */
+  seq->R0_offset += R0 * seq->inverse_increment * fraction;
+  // vm_double_add_offset_inplace(scheme->total_orientations, seq->R0_offset,
+  //                              seq->local_frequency);
+
+  /**
+   * Rotate the w2 and w4 components from the rotor-frame to the lab-frame.
+   * Since only the zeroth-order is relevent in the lab-frame, only evalute the
+   * R20 and R40 components. This is equivalent to scaling the w2(0) term by
+   * `wigner_d2m0_vector[2]`, that is, d^2(0,0)(rotor_angle).
+   */
+
+  /**
+   * Normalized local anisotropic frequency contributions from the 2nd-rank
+   * tensor.
+   */
+  plan->buffer =
+      seq->inverse_increment * plan->wigner_d2m0_vector[2] * fraction;
+  cblas_daxpy(scheme->total_orientations, plan->buffer,
+              (double *)&scheme->w2[2], 10, seq->local_frequency, 1);
+  if (plan->allow_fourth_rank) {
+    /**
+     * Similarly, calculate the normalized local anisotropic frequency
+     * contributions from the fourth-rank tensor. The `wigner_d2m0_vector[4]` is
+     * d^4(0,0)(rotor_angle).
+     */
+    plan->buffer =
+        seq->inverse_increment * plan->wigner_d4m0_vector[4] * fraction;
+    cblas_daxpy(scheme->total_orientations, plan->buffer,
+                (double *)&scheme->w4[4], 18, seq->local_frequency, 1);
+  }
+}
+
+/**
+ * @func MRS_rotate_components_from_PAS_to_common_frame
+ *
+ * The function evaluates the tensor components from the principal axis system
+ * (PAS) to the common frame of the isotopomer.
+ */
+void MRS_rotate_components_from_PAS_to_common_frame(
+    isotopomer_ravel *ravel_isotopomer,  // isotopomer structure
+    float *transition,                   // The spin transition
+    bool allow_fourth_rank,  // if true, prep for 4th rank computation
+    double *R0,              // the R0 components
+    complex128 *R2,          // the R2 components
+    complex128 *R4,          // the R4 components
+    double *R0_temp,         // the temporary R0 components
+    complex128 *R2_temp,     // the temporary R2 components
+    complex128 *R4_temp,     // the temporary R3 components
+    bool remove_2nd_order_quad_isotropic,  // if true, remove 2nd order quad
+                                           // isotropic shift
+    double B0_in_T) {
+  /* The following codeblock populates the product of spatial part, Rlm, of
+   * the tensor and the spin transition function, T(mf, mi) for
+   *      zeroth rank, R0 = [ R00 ] * T(mf, mi)
+   *      second rank, R2 = [ R2m ] * T(mf, mi) where m ∈ [-2, 2].
+   *      fourth rank, R4 = [ R4m ] * T(mf, mi) where m ∈ [-4, 4].
+   * Here, mf, mi are the spin quantum numbers of the final and initial
+   * energy state of the spin transition. The term `Rlm` is the coefficient
+   * of the irreducible spherical tensor of rank `l` and order `m`. For more
+   * information, see reference
+   *
+   *   Symmetry pathways in solid-state NMR. PNMRS 2011 59(2):12 1-96.
+   *   https://doi.org/10.1016/j.pnmrs.2010.11.003
+   *
+   */
+
+  unsigned int site, n_sites = ravel_isotopomer->number_of_sites;
+  double larmor_freq_in_MHz;
+  float *mf = &transition[n_sites], *mi = transition;
+
+  for (site = 0; site < n_sites; site++) {
+    if (*mi == *mf) {
+      mi++;
+      mf++;
+      continue;
+    }
+    larmor_freq_in_MHz = -B0_in_T * ravel_isotopomer->gyromagnetic_ratio[site];
+    /* Nuclear shielding components ======================================== */
+    /*  Upto the first order */
+    FCF_1st_order_nuclear_shielding_tensor_components(
+        R0_temp, R2_temp,
+        ravel_isotopomer->isotropic_chemical_shift_in_ppm[site] *
+            larmor_freq_in_MHz,
+        ravel_isotopomer->shielding_symmetric_zeta_in_ppm[site] *
+            larmor_freq_in_MHz,
+        ravel_isotopomer->shielding_symmetric_eta[site],
+        &ravel_isotopomer->shielding_orientation[3 * site], *mf, *mi);
+
+    // in-place update the R0 and R2 components.
+    *R0 += *R0_temp;
+    vm_double_add_inplace(10, (double *)R2_temp, (double *)R2);
+    /* ===================================================================== */
+
+    /* Electric quadrupolar components ===================================== */
+    if (ravel_isotopomer->spin[site] > 0.5) {
+      /*  Upto the first order */
+      FCF_1st_order_electric_quadrupole_tensor_components(
+          R2_temp, ravel_isotopomer->spin[site],
+          ravel_isotopomer->quadrupolar_Cq_in_Hz[site],
+          ravel_isotopomer->quadrupolar_eta[site],
+          &ravel_isotopomer->quadrupolar_orientation[3 * site], *mf, *mi);
+
+      // in-place update the R2 components.
+      vm_double_add_inplace(10, (double *)R2_temp, (double *)R2);
+
+      /*  Upto the second order */
+      if (allow_fourth_rank) {
+        FCF_2nd_order_electric_quadrupole_tensor_components(
+            R0_temp, R2_temp, R4_temp, ravel_isotopomer->spin[site],
+            larmor_freq_in_MHz * 1e6,
+            ravel_isotopomer->quadrupolar_Cq_in_Hz[site],
+            ravel_isotopomer->quadrupolar_eta[site],
+            &ravel_isotopomer->quadrupolar_orientation[3 * site], *mf, *mi);
+
+        // in-place update the R0 component.
+        if (!remove_2nd_order_quad_isotropic) *R0 += *R0_temp;
+
+        // in-place update the R2 and R4 components.
+        vm_double_add_inplace(10, (double *)R2_temp, (double *)R2);
+        vm_double_add_inplace(18, (double *)R4_temp, (double *)R4);
+      }
+    }
+
+    if (n_sites > 1) {
+      /* Weakly coupled direct-dipole components =========================== */
+      /*      Upto the first order (to do..-> add orientation dependence)    */
+      weakly_coupled_direct_dipole_frequencies_to_first_order(
+          R0, R2_temp, ravel_isotopomer->dipolar_couplings[site], *mf, *mi, 0.5,
+          0.5);
+
+      // in-place update the R2 components.
+      vm_double_add_inplace(10, (double *)R2_temp, (double *)R2);
+      /* =================================================================== */
+    }
+    mi++;
+    mf++;
+  }
+}
+
+/**
+ * @func __get_components_2
+ *
+ * The function calculates the following.
+ *
+ *   pre_phase(m, t) = I 2π [(exp(I m ωr t) - 1)/(I m ωr)]
+ *                   = (2π / m ωr) (exp(I m ωr t) - 1)
+ *                     |--scale--|
+ *                   = scale (exp(I m ωr t) - 1)
+ *                   = scale [[cos(m ωr t) -1] +Isin(m ωr t)],
+ *
+ * where ωr is the sample spinning frequency in Hz, m goes from -4 to 4,
+ * t is a vector of length `number_of_sidebands` given as
+ *
+ *    t = [0, 1, ... number_of_sidebands-1]/(ωr*number_of_sidebands),
+ *
+ * and `pre_phase` is a matrix of shape, `9 x number_of_sidebands`.
+ *
+ * Also,
+ *   pre_phase(-m, t) = (-2π / m ωr) (exp(-I m ωr t) - 1)
+ *                    = -scale [[cos(m ωr t) -1] -Isin(m ωr t)]
+ *                    = scale [-[cos(m ωr t) -1] +Isin(m ωr t)]
+ * That is, pre_phase[-m] = -Re(pre_phase[m]) + Im(pre_phase[m])
+ */
+void __get_components_2(unsigned int number_of_sidebands,
+                        double sample_rotation_frequency_in_Hz,
+                        complex128 *pre_phase) {
+  int m, i;
+  double spin_angular_freq, tau, scale;
+
+  double *input = malloc_double(number_of_sidebands);
+  double *ones = malloc_double(number_of_sidebands);
+  double *phase = malloc_double(number_of_sidebands);
+
+  vm_double_ones(number_of_sidebands, ones);
+  vm_double_arrange(number_of_sidebands, input);
+
+  // Calculate the spin angular frequency
+  spin_angular_freq = sample_rotation_frequency_in_Hz * PI2;
+
+  // Calculate tau, where tau = (rotor period / number of phase steps)
+  tau = 1.0 / ((double)number_of_sidebands * sample_rotation_frequency_in_Hz);
+
+  // pre-calculate the m omega spinning frequencies
+  double m_wr[9] = {-4., -3., -2., -1., 0., 1., 2., 3., 4.};
+  cblas_dscal(9, spin_angular_freq, m_wr, 1);
+
+  for (m = 0; m <= 3; m++) {
+    /**
+     * Evaluate pre_phase = scale * (cexp(I * phase) - 1.0)
+     * where phase = m_wr[m] * tau * [0 .. number_of_sidebands-1]
+     * and scale = 2π/m_wr[m].
+     */
+    i = m * number_of_sidebands;
+    scale = PI2 / m_wr[m];
+
+    // step 1. calculate phase
+    vm_double_ramp(number_of_sidebands, input, m_wr[m] * tau, 0.0, phase);
+
+    // step 2. evaluate cexp(I * phase) = cos(phase) + I sin(phase)
+    vm_cosine_I_sine(number_of_sidebands, phase, &pre_phase[i]);
+
+    // step 3. subtract 1.0 from pre_phase
+    cblas_daxpy(number_of_sidebands, -1.0, ones, 1, (double *)(pre_phase[i]),
+                2);
+
+    // step 4. scale pre_phase with factor `scale`
+    cblas_zdscal(number_of_sidebands, scale, (double *)(pre_phase[i]), 1);
+
+    /**
+     * The expression pre_phase[m] = scale * (cexp(I * phase) - 1.0) given
+     * above for positive m is related to -m as
+     *
+     * pre_phase[-m] = -Re(pre_phase[m]) + Im(pre_phase[m])
+     */
+    cblas_zcopy(number_of_sidebands, (double *)(pre_phase[i]), 1,
+                (double *)(pre_phase[(8 - m) * number_of_sidebands]), 1);
+    cblas_dscal(number_of_sidebands, -1.0, (double *)(pre_phase[i]), 2);
+  }
+  vm_double_zeros(2 * number_of_sidebands,
+                  (double *)(pre_phase[4 * number_of_sidebands]));
+
+  free(input);
+  free(phase);
+  free(ones);
+}
+
+/**
+ * @func __get_components
+ *
+ * The function calculates the following.
+ *   pre_phase(m, t) = I 2π [(exp(I m ωr t) - 1)/(I m ωr)]
+ *                   = (2π / m ωr) (exp(I m ωr t) - 1)
+ *                     |--scale--|
+ *                   = scale * (exp(I m ωr t) - 1)
+ * where ωr is the sample spinning frequency in Hz, m goes from -4 to 4, and
+ * t is a vector of length `number_of_sidebands` given as
+ *    t = [0, 1, ... number_of_sidebands-1]/(ωr*number_of_sidebands)
+ * `pre_phase` is a matrix of shape, `9 x number_of_sidebands`, with
+ * number_of_sidebands as the leading dimension. The first number_of_sidebands
+ * entries corresponds to m_wr=-4.
+ */
+void __get_components(unsigned int number_of_sidebands,
+                      double sample_rotation_frequency,
+                      double *restrict pre_phase) {
+  double spin_angular_freq, tau, wrt, pht, scale;
+  unsigned int step, m;
+  // double *pre_phase_ = (double *)pre_phase;
+
+  // Calculate the spin angular frequency
+  spin_angular_freq = sample_rotation_frequency * PI2;
+
+  // Calculate tau increments, where tau = (rotor period / number of phase
+  // steps)
+  tau = 1.0 / ((double)number_of_sidebands * sample_rotation_frequency);
+
+  // pre-calculate the m omega spinning frequencies
+  double m_wr[9] = {-4., -3., -2., -1., 0., 1., 2., 3., 4.};
+  cblas_dscal(9, spin_angular_freq, m_wr, 1);
+
+  for (m = 0; m <= 8; m++) {
+    if (m != 4) {
+      wrt = m_wr[m] * tau;
+      pht = 0.0;
+      scale = PI2 / m_wr[m];
+      for (step = 0; step < number_of_sidebands; step++) {
+        *pre_phase++ = scale * (cos(pht) - 1.0);
+        *pre_phase++ = scale * sin(pht);
+        pht += wrt;
+      }
+    } else {
+      vm_double_zeros(2 * number_of_sidebands, &pre_phase[0]);
+      pre_phase += 2 * number_of_sidebands;
+    }
+  }
+}