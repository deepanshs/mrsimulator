#!/usr/bin/env python
# -*- coding: utf-8 -*-
"""
⁸⁷Rb 2D QMAT NMR of Rb₂SO₄
^^^^^^^^^^^^^^^^^^^^^^^^^^
"""
# %%
# The following is an illustration for fitting 2D QMAT/QPASS datasets. The example
# dataset is a :math:`^{87}\text{Rb}` 2D QMAT spectrum of :math:`\text{Rb}_2\text{SO}_4`
# from Walder `et al.` [#f1]_
import numpy as np
import csdmpy as cp
import matplotlib.pyplot as plt
from lmfit import Minimizer

from mrsimulator import Simulator, SpinSystem, Site
from mrsimulator.methods import SSB2D
from mrsimulator import signal_processing as sp
from mrsimulator.utils import spectral_fitting as sf
from mrsimulator.utils import get_spectral_dimensions
from mrsimulator.spin_system.tensors import SymmetricTensor

# sphinx_gallery_thumbnail_number = 3

# %%
# Import the dataset
# ------------------
filename = "https://sandbox.zenodo.org/record/834704/files/Rb2SO4_QMAT.csdf"
qmat_data = cp.load(filename)

# standard deviation of noise from the dataset
sigma = 6.530634

# For the spectral fitting, we only focus on the real part of the complex dataset.
qmat_data = qmat_data.real

# Convert the coordinates along each dimension from Hz to ppm.
_ = [item.to("ppm", "nmr_frequency_ratio") for item in qmat_data.dimensions]

# plot of the dataset.
max_amp = qmat_data.max()
levels = (np.arange(31) + 0.15) * max_amp / 32  # contours are drawn at these levels.
options = dict(levels=levels, alpha=1, linewidths=0.5)  # plot options

plt.figure(figsize=(8, 3.5))
ax = plt.subplot(projection="csdm")
ax.contour(qmat_data.T, colors="k", **options)
ax.set_xlim(200, -200)
ax.set_ylim(75, -120)
plt.grid()
plt.tight_layout()
plt.show()

# %%
# Create a fitting model
# ----------------------
# **Guess model**
#
# Create a guess list of spin systems.
Rb_1 = Site(
    isotope="87Rb",
    isotropic_chemical_shift=16,  # in ppm
    quadrupolar=SymmetricTensor(Cq=5.3e6, eta=0.1),  # Cq in Hz
)
Rb_2 = Site(
    isotope="87Rb",
    isotropic_chemical_shift=40,  # in ppm
    quadrupolar=SymmetricTensor(Cq=2.2e6, eta=0.95),  # Cq in Hz
)

spin_systems = [SpinSystem(sites=[s]) for s in [Rb_1, Rb_2]]

# %%
# **Method**
#
# Create the SSB2D method.

# Get the spectral dimension parameters from the experiment.
spectral_dims = get_spectral_dimensions(qmat_data)

PASS = SSB2D(
    channels=["87Rb"],
    magnetic_flux_density=9.395,  # in T
    rotor_frequency=2604,  # in Hz
    spectral_dimensions=spectral_dims,
    experiment=qmat_data,  # add the measurement to the method.
)

# Optimize the script by pre-setting the transition pathways for each spin system from
# the method.
for sys in spin_systems:
    sys.transition_pathways = PASS.get_transition_pathways(sys)

# %%
# **Guess Spectrum**

# Simulation
# ----------
sim = Simulator(spin_systems=spin_systems, methods=[PASS])
sim.run()

# Post Simulation Processing
# --------------------------
processor = sp.SignalProcessor(
    operations=[
        # Lorentzian convolution along the isotropic dimensions.
        sp.FFT(dim_index=0),
<<<<<<< HEAD
        sp.apodization.Gaussian(FWHM="50 Hz"),
=======
        sp.apodization.Gaussian(FWHM="100 Hz"),
>>>>>>> 07936c87
        sp.IFFT(dim_index=0),
        sp.Scale(factor=1e4),
    ]
)
processed_data = processor.apply_operations(data=sim.methods[0].simulation).real

# Plot of the guess Spectrum
# --------------------------
plt.figure(figsize=(8, 3.5))
ax = plt.subplot(projection="csdm")
ax.contour(qmat_data.T, colors="k", **options)
ax.contour(processed_data.T, colors="r", linestyles="--", **options)
ax.set_xlim(200, -200)
ax.set_ylim(75, -120)
plt.grid()
plt.tight_layout()
plt.show()


# %%
# Least-squares minimization with LMFIT
# -------------------------------------
# Use the :func:`~mrsimulator.utils.spectral_fitting.make_LMFIT_params` for a quick
# setup of the fitting parameters.
params = sf.make_LMFIT_params(sim, processor)
params["SP_0_operation_1_Gaussian_FWHM"].min = 0
print(params.pretty_print(columns=["value", "min", "max", "vary", "expr"]))

# %%
# **Solve the minimizer using LMFIT**
minner = Minimizer(sf.LMFIT_min_function, params, fcn_args=(sim, processor, sigma))
result = minner.minimize()
result


# %%
# The best fit solution
# ---------------------
best_fit = sf.bestfit(sim, processor)[0]

# Plot of the best fit solution
plt.figure(figsize=(8, 3.5))
ax = plt.subplot(projection="csdm")
ax.contour(qmat_data.T, colors="k", **options)
ax.contour(best_fit.T, colors="r", linestyles="--", **options)
ax.set_xlim(200, -200)
ax.set_ylim(75, -120)
plt.grid()
plt.tight_layout()
plt.show()

# %%
# .. [#f1] B. J. Walder, K. K. Dey, D. C. Kaseman, J. H. Baltisberger, and P. J.
#       Grandinetti, Sideband separation experiments in NMR with phase incremented
#       echo train acquisition, J. Phys. Chem. 2013, **138**, 174203-1-12.
#       `DOI: 10.1063/1.4803142 <https://doi.org/10.1063/1.4803142>`_<|MERGE_RESOLUTION|>--- conflicted
+++ resolved
@@ -105,11 +105,7 @@
     operations=[
         # Lorentzian convolution along the isotropic dimensions.
         sp.FFT(dim_index=0),
-<<<<<<< HEAD
-        sp.apodization.Gaussian(FWHM="50 Hz"),
-=======
         sp.apodization.Gaussian(FWHM="100 Hz"),
->>>>>>> 07936c87
         sp.IFFT(dim_index=0),
         sp.Scale(factor=1e4),
     ]
