#!/usr/bin/env python
"""
¹⁷O 2D DAS NMR of Coesite
^^^^^^^^^^^^^^^^^^^^^^^^^
"""
# %%
# Coesite is a high-pressure (2-3 GPa) and high-temperature (700°C) polymorph of silicon
# dioxide :math:`\text{SiO}_2`. Coesite has five crystallographic :math:`^{17}\text{O}`
# sites. The experimental dataset used in this example is published in
# Grandinetti `et al.` [#f1]_
import numpy as np
import csdmpy as cp
import matplotlib.pyplot as plt
from lmfit import Minimizer

from mrsimulator import Simulator
from mrsimulator import signal_processor as sp
from mrsimulator.utils import spectral_fitting as sf
from mrsimulator.utils import get_spectral_dimensions
from mrsimulator.utils.collection import single_site_system_generator
from mrsimulator.method import Method, SpectralDimension, SpectralEvent, MixingEvent

# sphinx_gallery_thumbnail_number = 3

# %%
# Import the dataset
# ------------------
filename = "https://ssnmr.org/sites/default/files/mrsimulator/DASCoesite.csdf"
experiment = cp.load(filename)

# standard deviation of noise from the dataset
sigma = 921.6698

# For spectral fitting, we only focus on the real part of the complex dataset
experiment = experiment.real

# Convert the coordinates along each dimension from Hz to ppm.
_ = [item.to("ppm", "nmr_frequency_ratio") for item in experiment.dimensions]

# plot of the dataset.
max_amp = experiment.max()
levels = (np.arange(14) + 1) * max_amp / 15  # contours are drawn at these levels.
options = dict(levels=levels, alpha=0.75, linewidths=0.5)  # plot options

plt.figure(figsize=(4.25, 3.0))
ax = plt.subplot(projection="csdm")
ax.contour(experiment, colors="k", **options)
ax.invert_xaxis()
ax.set_ylim(30, -30)
plt.grid()
plt.tight_layout()
plt.show()

# %%
# Create a fitting model
# ----------------------
# **Guess model**
#
# Create a guess list of spin systems.

shifts = [29, 39, 54.8, 51, 56]  # in ppm
Cq = [6.1e6, 5.4e6, 5.5e6, 5.5e6, 5.1e6]  # in  Hz
eta = [0.1, 0.2, 0.15, 0.15, 0.3]
abundance_ratio = [1, 1, 2, 2, 2]
abundance = np.asarray(abundance_ratio) / 8 * 100  # in %

spin_systems = single_site_system_generator(
    isotope="17O",
    isotropic_chemical_shift=shifts,
    quadrupolar={"Cq": Cq, "eta": eta},
    abundance=abundance,
)

# %%
# **Method**
#
# Create the DAS method.

# Get the spectral dimension parameters from the experiment.
spectral_dims = get_spectral_dimensions(experiment)

DAS = Method(
    channels=["17O"],
    magnetic_flux_density=11.744,  # in T
    rotor_frequency=np.inf,
    spectral_dimensions=[
        SpectralDimension(
            **spectral_dims[0],
            events=[
                SpectralEvent(
                    fraction=0.5,
<<<<<<< HEAD
                    rotor_angle=37.38 * np.pi / 180,  # in rads
                    transition_query=[{"ch1": {"P": [-1], "D": [0]}}],
=======
                    rotor_angle=37.38 * 3.14159 / 180,  # in rads
                    transition_queries=[{"ch1": {"P": [-1], "D": [0]}}],
>>>>>>> 9aeaf1ad
                ),
                MixingEvent(query="NoMixing"),
                SpectralEvent(
                    fraction=0.5,
<<<<<<< HEAD
                    rotor_angle=79.19 * np.pi / 180,  # in rads
                    transition_query=[{"ch1": {"P": [-1], "D": [0]}}],
=======
                    rotor_angle=79.19 * 3.14159 / 180,  # in rads
                    transition_queries=[{"ch1": {"P": [-1], "D": [0]}}],
>>>>>>> 9aeaf1ad
                ),
                MixingEvent(query="NoMixing"),
            ],
        ),
        # The last spectral dimension block is the direct-dimension
        SpectralDimension(
            **spectral_dims[1],
            events=[
                SpectralEvent(
<<<<<<< HEAD
                    rotor_angle=54.735 * np.pi / 180,  # in rads
                    transition_query=[{"ch1": {"P": [-1], "D": [0]}}],
=======
                    rotor_angle=54.735 * 3.14159 / 180,  # in rads
                    transition_queries=[{"ch1": {"P": [-1], "D": [0]}}],
>>>>>>> 9aeaf1ad
                )
            ],
        ),
    ],
    experiment=experiment,  # also add the measurement to the method.
)

# Optimize the script by pre-setting the transition pathways for each spin system from
# the das method.
for sys in spin_systems:
    sys.transition_pathways = DAS.get_transition_pathways(sys)

# %%
# **Guess Spectrum**

# Simulation
# ----------
sim = Simulator(spin_systems=spin_systems, methods=[DAS])
sim.config.number_of_sidebands = 1  # no sidebands are required for this dataset.
sim.run()

# Post Simulation Processing
# --------------------------
processor = sp.SignalProcessor(
    operations=[
        # Gaussian convolution along both dimensions.
        sp.IFFT(dim_index=(0, 1)),
        sp.apodization.Gaussian(FWHM="0.15 kHz", dim_index=0),
        sp.apodization.Gaussian(FWHM="0.1 kHz", dim_index=1),
        sp.FFT(dim_index=(0, 1)),
        sp.Scale(factor=4e7),
    ]
)
processed_dataset = processor.apply_operations(dataset=sim.methods[0].simulation).real

# Plot of the guess Spectrum
# --------------------------
plt.figure(figsize=(4.25, 3.0))
ax = plt.subplot(projection="csdm")
ax.contour(experiment, colors="k", **options)
ax.contour(processed_dataset, colors="r", linestyles="--", **options)
ax.invert_xaxis()
ax.set_ylim(30, -30)
plt.grid()
plt.tight_layout()
plt.show()


# %%
# Least-squares minimization with LMFIT
# -------------------------------------
# Use the :func:`~mrsimulator.utils.spectral_fitting.make_LMFIT_params` for a quick
# setup of the fitting parameters.
params = sf.make_LMFIT_params(sim, processor)
print(params.pretty_print(columns=["value", "min", "max", "vary", "expr"]))

# %%
# **Solve the minimizer using LMFIT**
minner = Minimizer(sf.LMFIT_min_function, params, fcn_args=(sim, processor, sigma))
result = minner.minimize(method="powell")
result


# %%
# The best fit solution
# ---------------------
best_fit = sf.bestfit(sim, processor)[0].real

# Plot the spectrum
plt.figure(figsize=(4.25, 3.0))
ax = plt.subplot(projection="csdm")
ax.contour(experiment, colors="k", **options)
ax.contour(best_fit, colors="r", linestyles="--", **options)
ax.invert_xaxis()
ax.set_ylim(30, -30)
plt.grid()
plt.tight_layout()
plt.show()

# %%
# The best fit solution
# ---------------------
residuals = sf.residuals(sim, processor)[0].real

fig, ax = plt.subplots(
    1, 3, sharey=True, figsize=(10, 3.0), subplot_kw={"projection": "csdm"}
)
vmax, vmin = experiment.max(), experiment.min()
for i, dat in enumerate([experiment, best_fit, residuals]):
    ax[i].imshow(dat, aspect="auto", vmax=vmax, vmin=vmin)
    ax[i].invert_xaxis()
ax[0].set_ylim(30, -30)
plt.tight_layout()
plt.show()
# %%
# .. [#f1] Grandinetti, P. J., Baltisberger, J. H., Farnan, I., Stebbins, J. F.,
#       Werner, U. and Pines, A.
#       Solid-State :math:`^{17}\text{O}` Magic-Angle and Dynamic-Angle Spinning NMR
#       Study of the :math:`\text{SiO}_2` Polymorph Coesite, J. Phys. Chem. 1995,
#       **99**, *32*, 12341-12348.
#       `DOI: 10.1021/j100032a045 <https://doi.org/10.1021/j100032a045>`_<|MERGE_RESOLUTION|>--- conflicted
+++ resolved
@@ -89,24 +89,14 @@
             events=[
                 SpectralEvent(
                     fraction=0.5,
-<<<<<<< HEAD
                     rotor_angle=37.38 * np.pi / 180,  # in rads
-                    transition_query=[{"ch1": {"P": [-1], "D": [0]}}],
-=======
-                    rotor_angle=37.38 * 3.14159 / 180,  # in rads
                     transition_queries=[{"ch1": {"P": [-1], "D": [0]}}],
->>>>>>> 9aeaf1ad
                 ),
                 MixingEvent(query="NoMixing"),
                 SpectralEvent(
                     fraction=0.5,
-<<<<<<< HEAD
                     rotor_angle=79.19 * np.pi / 180,  # in rads
-                    transition_query=[{"ch1": {"P": [-1], "D": [0]}}],
-=======
-                    rotor_angle=79.19 * 3.14159 / 180,  # in rads
                     transition_queries=[{"ch1": {"P": [-1], "D": [0]}}],
->>>>>>> 9aeaf1ad
                 ),
                 MixingEvent(query="NoMixing"),
             ],
@@ -116,13 +106,8 @@
             **spectral_dims[1],
             events=[
                 SpectralEvent(
-<<<<<<< HEAD
                     rotor_angle=54.735 * np.pi / 180,  # in rads
-                    transition_query=[{"ch1": {"P": [-1], "D": [0]}}],
-=======
-                    rotor_angle=54.735 * 3.14159 / 180,  # in rads
                     transition_queries=[{"ch1": {"P": [-1], "D": [0]}}],
->>>>>>> 9aeaf1ad
                 )
             ],
         ),
