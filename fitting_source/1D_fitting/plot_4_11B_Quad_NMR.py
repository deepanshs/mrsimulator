--- conflicted
+++ resolved
@@ -5,14 +5,8 @@
 ^^^^^^^^^^^^^^^^^^^^^^^^^^^^^^^^^^^^^^^^^^
 """
 # %%
-<<<<<<< HEAD
-# The following is a quadrupolar lineshape fitting example for :math:`^{11}\text{B}`
-# MAS NMR of lithium orthoborate crystal. The dataset was provided by Nathan Barrow.
-import numpy as np
-=======
 # The following is a quadrupolar lineshape fitting example for the 11B MAS NMR of
 # lithium orthoborate crystal. The dataset was provided by Nathan Barrow.
->>>>>>> 90ea333e
 import csdmpy as cp
 import matplotlib as mpl
 import matplotlib.pyplot as plt
