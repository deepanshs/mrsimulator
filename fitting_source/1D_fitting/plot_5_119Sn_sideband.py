--- conflicted
+++ resolved
@@ -131,11 +131,7 @@
 # -------------------------------------
 # Use the :func:`~mrsimulator.utils.spectral_fitting.make_LMFIT_params` for a quick
 # setup of the fitting parameters.
-<<<<<<< HEAD
-params = sf.make_LMFIT_params(sim, processor)
-=======
 params = sf.make_LMFIT_params(sim, processor, include={"rotor_frequency"})
->>>>>>> bf9f99c7
 
 # Remove the abundance parameters from params. Since the measurement detects 119Sn, we
 # also remove the isotropic chemical shift parameter of 117Sn site from params. The
