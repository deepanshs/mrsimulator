# Used in building binder.
name: mrsimulator-dev
channels:
  - anaconda
  - conda-forge
dependencies:
  - fftw>=3.3.9
  - openblas
  - nomkl
  - setuptools>=27.3
  - pip
  - pip:
      - numpy>=1.20
      - cython>=0.29
      - matplotlib>=3.3.4
      - joblib>=1.0.0
      - pandas>=1.1.3
      - monty>=2.0.4
      - csdmpy>=0.6
      - astropy>=5.1
      - pydantic<2
      - typing-extensions>=3.7
      - lmfit>=1.0.2
      - psutil>=5.4.8
<<<<<<< HEAD
      - emcee>=3.0.2
=======
      - nmrglue>=0.9
>>>>>>> aa6e34d2
<|MERGE_RESOLUTION|>--- conflicted
+++ resolved
@@ -22,8 +22,5 @@
       - typing-extensions>=3.7
       - lmfit>=1.0.2
       - psutil>=5.4.8
-<<<<<<< HEAD
-      - emcee>=3.0.2
-=======
       - nmrglue>=0.9
->>>>>>> aa6e34d2
+      - emcee>=3.0.2