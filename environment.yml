# Used in building binder.
name: mrsimulator-dev
channels:
  - anaconda
  - conda-forge
dependencies:
  - fftw>=3.3.9
  - openblas
  - nomkl
  - setuptools>=27.3
  - pip
  - pip:
      - numpy>=1.17
      - cython>=0.29
      - matplotlib>=3.3.4
      - joblib>=1.0.0
      - pandas>=1.1.3
      - monty>=2.0.4
      - csdmpy>=0.4.1
      - pydantic>=1.9
      - typing-extensions>=3.7
      - lmfit>=1.0.2
<<<<<<< HEAD
      - psutil>=5.4.8
      - plotly
      - emcee>=3.0.2
=======
      - psutil>=5.4.8
>>>>>>> f14efd96
<|MERGE_RESOLUTION|>--- conflicted
+++ resolved
@@ -20,10 +20,5 @@
       - pydantic>=1.9
       - typing-extensions>=3.7
       - lmfit>=1.0.2
-<<<<<<< HEAD
       - psutil>=5.4.8
-      - plotly
-      - emcee>=3.0.2
-=======
-      - psutil>=5.4.8
->>>>>>> f14efd96
+      - emcee>=3.0.2