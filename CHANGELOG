--- conflicted
+++ resolved
@@ -13,14 +13,10 @@
   new ``Quad_Shielding_cross_0``, ``Quad_Shielding_cross_2``, ``Quad_Shielding_cross_4`` literals.
 - Support for user-defined isotopes using the ``Isotope.register()`` method. See the simulation gallery for use cases and examples.
 - Shortcuts for frequency contributions, such as ``Shielding``, ``Isotropic``, and ``cross``.
-<<<<<<< HEAD
-  Sets of contributions can also be excluded by placing an exclamation mark in-front of the string, for example ``"!Shielding"`` excludes shielding interactions.
+  Sets of contributions can also be excluded by placing an exclamation mark in front of the string, for example ``"!Shielding"`` excludes shielding interactions.
 - New functions for fitting Czjzek and Extended Czjzek tensor distribution models to experimental spectra. See (TODO: ADD) in the examples gallery for more information.
-=======
-  Sets of contributions can also be excluded by placing an exclamation mark in front of the string, for example ``"!Shielding"`` excludes shielding interactions.
 - Adds ``DelayEvent`` to the events library.
 - Support for python 3.11
->>>>>>> 02d18d02
 
 **Simulator**
 
