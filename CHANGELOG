--- conflicted
+++ resolved
@@ -9,12 +9,9 @@
 - Support for gamma angle averaging. `sim.config` now holds a new ``number_of_gamma_angles`` attribute.
 - Support for quadrupolar-shielding cross frequency interactions. `freq_contrib` includes
   new ``Quad_Shielding_cross_0``, ``Quad_Shielding_cross_2``, ``Quad_Shielding_cross_4`` literals.
-<<<<<<< HEAD
 - Support for user-defined isotopes using the ``Isotope.register()`` method. See the simulation gallery for use-cases and examples.
-=======
 - Shortcuts for frequency contributions, such as ``Shielding``, ``Isotropic``, and ``cross``.
   Sets of contributions can also be excluded by placing an exclamation mark in-front of the string, for example ``"!Shielding"`` excludes shielding interactions.
->>>>>>> 5163d236
 
 **Simulator**
 
