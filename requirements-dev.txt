<<<<<<< HEAD


## setup required
numpy>=1.13.3
fftw>=3.3.0
setuptools>=27.3
cython>=0.29.11
astropy>=3.0
requests>=2.21.0
matplotlib>=3.0.2


## test required
sympy>=1.4
coverage
pytest>=4.5.0
nose
=======
black
pre-commit
pytest
>>>>>>> a27fc547
<|MERGE_RESOLUTION|>--- conflicted
+++ resolved
@@ -1,4 +1,6 @@
-<<<<<<< HEAD
+black
+pre-commit
+pytest
 
 
 ## setup required
@@ -15,9 +17,4 @@
 sympy>=1.4
 coverage
 pytest>=4.5.0
-nose
-=======
-black
-pre-commit
-pytest
->>>>>>> a27fc547
+nose