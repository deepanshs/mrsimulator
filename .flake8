--- conflicted
+++ resolved
@@ -3,12 +3,7 @@
 exclude = .eggs, *.egg,build, src/mrsimulator/__init__.py
 filename = *.pyx, *py
 max-line-length = 88
-<<<<<<< HEAD
 max-complexity = 8
-select = C,E,F,W,N8
-=======
-max-complexity = 9
 select = B,C,E,F,W,T,N8
->>>>>>> 90ea333e
 count = True
 statistics = True