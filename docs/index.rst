
########################################
Welcome to the Mrsimulator documentation
########################################

.. .. image:: _static/mrsimulator_cover_light.png
..     :align: center

.. only:: html

    .. cssclass:: table-bordered table-striped centered

    .. list-table::
      :widths: 25 75
      :header-rows: 0

      * - Deployment
        - .. image:: https://img.shields.io/pypi/v/mrsimulator.svg?style=flat&logo=pypi&logoColor=white
            :target: https://pypi.python.org/pypi/mrsimulator
            :alt: PyPI version

          .. image:: https://img.shields.io/pypi/pyversions/mrsimulator
            :target: #
            :alt: PyPI - Python Version

      * - Build Status
        - .. image:: https://img.shields.io/github/workflow/status/deepanshs/mrsimulator/CI?logo=GitHub
            :target: https://github.com/deepanshs/mrsimulator/actions
            :alt: GitHub Workflow Status

          .. image:: https://readthedocs.org/projects/mrsimulator/badge/?version=stable
            :target: https://mrsimulator.readthedocs.io/en/stable/
            :alt: Documentation Status

      * - License
        - .. image:: https://img.shields.io/badge/License-BSD%203--Clause-blue.svg
            :target: https://opensource.org/licenses/BSD-3-Clause
            :alt: License

      * - Metrics
        - .. image:: https://img.shields.io/lgtm/grade/python/g/deepanshs/mrsimulator.svg?logo=lgtm
            :target: https://lgtm.com/projects/g/deepanshs/mrsimulator/context:python
            :alt: Language grade: Python

          .. image:: https://codecov.io/gh/deepanshs/mrsimulator/branch/master/graph/badge.svg
            :target: https://codecov.io/gh/deepanshs/mrsimulator

          .. image:: https://img.shields.io/lgtm/alerts/g/deepanshs/mrsimulator.svg?logo=lgtm
            :target: https://lgtm.com/projects/g/deepanshs/mrsimulator/alerts/
            :alt: Total alerts

          .. image:: https://www.codefactor.io/repository/github/deepanshs/mrsimulator/badge
            :target: https://www.codefactor.io/repository/github/deepanshs/mrsimulator
            :alt: CodeFactor

      * - Social
        - .. image:: https://img.shields.io/github/contributors/deepanshs/mrsimulator?style=social&logo=github
            :target: https://github.com/deepanshs/mrsimulator/graphs/contributors
            :alt: GitHub contributors

          .. image:: https://img.shields.io/github/issues/deepanshs/mrsimulator?style=social&logo=github
            :target: https://github.com/deepanshs/mrsimulator/issues
            :alt: GitHub issues

          .. image:: https://img.shields.io/github/stars/deepanshs/mrsimulator?style=social
            :target: https://github.com/deepanshs/mrsimulator/stargazers
            :alt: GitHub stars

          .. image:: https://img.shields.io/github/forks/deepanshs/mrsimulator?style=social
            :target: https://github.com/deepanshs/mrsimulator/network/members
            :alt: GitHub forks

.. .. image:: https://img.shields.io/github/commits-since/deepanshs/mrsimulator/v0.2.1?logo=github
..   :alt: GitHub commits since tagged version

.. .. image:: https://img.shields.io/pypi/dm/mrsimulator.svg?style=flat&logo=pypi
..     :target: https://img.shields.io/pypi/dm/mrsimulator
..     :alt: PyPI - Downloads

**About**

``mrsimulator`` is an open-source python package for fast simulation and analysis of
multi-dimensional solid-state magnetic resonance (NMR) spectra of crystalline and
amorphous materials.

----

.. only:: html

    .. raw:: html

        <h3>See our example gallery</h3>
        <div class='sim-gallery'>
          <div>
            <a href="examples/index.html">Gallery
              <p></p>
              Simulation
            </a>
          </div>
          <div>
            <a href="fitting/index.html">Gallery
              <p></p>
              <a href="fitting/index.html">
              Fitting
            </a>
          </div>
        </div>

----

**Why use mrsimulator?**

- It is open-source and free.
- It is a fast and versatile multi-dimensional solid-state NMR spectra simulator including, MAS
  and VAS spectra of nuclei experiencing chemical shift (nuclear shielding) and quadrupolar
  coupling interactions.
- It includes simulation of weakly coupled nuclei experiencing J and dipolar couplings.
- It is fully documented with a stable and simple API and is easily incorporated into your
  python scripts and web apps.
- It is compatible with modern python packages, such as scikit-learn, Keras, etc.
- Packages using mrsimulator -

  - `mrinversion <https://mrinversion.readthedocs.io/en/stable/>`_

----

**A brief example**

.. skip: next

.. plot::
    :caption: An example simulating solid-state NMR spectrums of static and MAS experiments

    from mrsimulator import Simulator, SpinSystem, Site
    from mrsimulator.methods import BlochDecaySpectrum
    import matplotlib.pyplot as plt

    # Make Site and SpinSystem objects
    H_site = Site(isotope="1H", shielding_symmetric={"zeta": 13.89, "eta": 0.25})
    spin_system = SpinSystem(sites=[H_site])

    # Make static and MAS one-pulse acquire Method objects
    static = BlochDecaySpectrum(channels=["1H"])
    mas = BlochDecaySpectrum(channels=["1H"], rotor_frequency=1000)  # in Hz

    # Setup and run the Simulation object
    sim = Simulator(spin_systems=[spin_system], methods=[static, mas])
    sim.run()

    # Plot the spectra
    fig, ax = plt.subplots(1, 2, figsize=(6, 3), subplot_kw={"projection": "csdm"})
    ax[0].plot(sim.methods[0].simulation.real, color="black", linewidth=1)
    ax[0].set_title("Static")
    ax[1].plot(sim.methods[1].simulation.real, color="black", linewidth=1)
    ax[1].set_title("MAS")
    plt.tight_layout()
    plt.show()


----


**Features**

The ``mrsimulator`` package offers the following

- **Fast simulation** of one and two-dimensional solid-state NMR spectra.

- Simulation of **coupled and uncoupled spin system**
    - for spin :math:`I=\frac{1}{2}`, and quadrupole :math:`I \ge \frac{1}{2}` nuclei
    - at arbitrary macroscopic magnetic flux density
    - at arbitrary rotor angles
    - at arbitrary spinning frequency

- A library of **NMR methods**,
    - 1D Bloch decay spectrum
    - 1D Bloch decay central transition spectrum
    - 2D Multi-quantum Variable Angle Spinning (MQ-VAS)
    - 2D Satellite-transition Variable Angle Spinning (ST-VAS)
    - 2D Dynamic Angle Spinning (DAS)
    - 2D isotropic/anisotropic sideband correlation spectrum (e.g. PASS and MAT)
    - 2D Magic Angle Flipping (MAF)
    - Custom user-defined 1D and 2D methods (Method)

- **Models** for tensor parameter distribution in amorphous materials.
    - Czjzek
    - Extended Czjzek
    - Custom user-defined models

----

.. Contribution
.. ------------

.. ``Mrsimulator`` is a open source NMR simulation package. We are a small team
.. working on developing the package for the NMR community. Any contribution and
.. suggestion is greatly appreciated.

----

Introduction
------------

.. toctree::
    :maxdepth: 2
    :caption: Introduction

    installation/installation
<<<<<<< HEAD
    introduction
    getting_started
    getting_started-objects
    getting_started_ethanol
    configuring_simulator
    mrsim_IO
.. writing_custom_methods
.. designing_methods

Signal Processing (``mrsimulator.SignalProcessor``)
---------------------------------------------------

.. toctree::
    :maxdepth: 2
    :caption: Signal Processing
=======
    introduction/getting_started
    introduction/ethanol_example
>>>>>>> 3c23ee3a

User Guide
----------

.. toctree::
    :maxdepth: 2
    :caption: User Documentation

    user_guide/spin_system/spin_system
    user_guide/spin_system_distributions/spin_system_distributions
    user_guide/method/method
    user_guide/methods_library/methods_library
    user_guide/simulator/simulator
    user_guide/signal_processing/signal_processing
    user_guide/io/mrsim_IO

Examples
--------

.. toctree::
    :maxdepth: 2
    :caption: Galleries

    examples/index
    fitting/index
    signal_processing/index

Theory
------

.. toctree::
    :maxdepth: 2
    :caption: Theory

    theory/components
    theory/models

API and references
------------------

.. toctree::
    :maxdepth: 2
    :caption: API and references

    api_py/py-simulator
    api_py/py-signal-processing
    api_py/py-model
    api_py/py-fitting
    api_c/c_api


Project details
---------------

.. toctree::
    :maxdepth: 1
    :caption: Project details

    changelog
    credits/contributors
    credits/license
    credits/acknowledgment

.. .. only:: html

.. 	.. toctree::
.. 		:maxdepth: 2
.. 		:caption: Table of Contents:

.. 		about
.. 		installation
.. 		requirements
.. 		understanding-spin_systems
.. 		getting_started
.. 		using_mrsimulator_objects
.. 		load_sample
.. 		configuring_simulator
.. 		benchmark
.. 		examples/index
.. 		theory/components
.. 		api_py/py_api
.. 		api_c/c_api


.. understanding_system
..    objects
..    spectrum_object
..    theory/wigner_rotations
..    examples

Reporting Bugs
--------------

Submit bug reports or feature requests on the
`Github issue tracker <https://github.com/deepanshs/mrsimulator/issues>`_.

Discussions are welcome on the `Github discussion <https://github.com/deepanshs/mrsimulator/discussions>`_ page.


How to cite
-----------

If you use mrsimulator in your publication, please consider citing the following.

- Deepansh J. Srivastava, Matthew Giammar, Maxwell C. Venetos, Shyam Dwaraknath, Philip J. Grandinetti, & Alexis McCarthy. (2021). mrsimulator: v0.6.1. Zenodo. https://doi.org/10.5281/zenodo.5559730

- Srivastava DJ, Vosegaard T, Massiot D, Grandinetti PJ (2020) Core Scientific Dataset Model: A lightweight and portable model and file format for multi-dimensional scientific data. PLOS ONE 15(1): e0225953. https://doi.org/10.1371/journal.pone.0225953

*Additionally, if you use lmfit for least-squares fitting, consider citing the lmfit package.*

- Matt Newville; Renee Otten; Andrew Nelson; Antonino Ingargiola; Till Stensitzki; Dan Allan; Austin Fox; Faustin Carter; Michał; Dima Pustakhod; lneuhaus; Sebastian Weigand; Ray Osborn; Glenn; Christoph Deil; Mark; Allan L. R. Hansen; Gustavo Pasquevich; Leon Foks; Nicholas Zobrist; Oliver Frost; Alexandre Beelen; Stuermer; kwertyops; Anthony Polloreno; Shane Caldwell; Anthony Almarza; Arun Persaud; Ben Gamari; Benjamin F. Maier. (2021, February 7). lmfit/lmfit-py 1.0.2 (Version 1.0.2). Zenodo. http://doi.org/10.5281/zenodo.4516651

.. only:: html

    Index
    -----

    * :ref:`genindex`
    * :ref:`modindex`
    * :ref:`search`<|MERGE_RESOLUTION|>--- conflicted
+++ resolved
@@ -206,26 +206,8 @@
     :caption: Introduction
 
     installation/installation
-<<<<<<< HEAD
-    introduction
-    getting_started
-    getting_started-objects
-    getting_started_ethanol
-    configuring_simulator
-    mrsim_IO
-.. writing_custom_methods
-.. designing_methods
-
-Signal Processing (``mrsimulator.SignalProcessor``)
----------------------------------------------------
-
-.. toctree::
-    :maxdepth: 2
-    :caption: Signal Processing
-=======
     introduction/getting_started
     introduction/ethanol_example
->>>>>>> 3c23ee3a
 
 User Guide
 ----------
