
########################################
Welcome to the Mrsimulator documentation
########################################

.. .. image:: _static/mrsimulator_cover_light.png
..     :align: center

.. only:: html

    .. cssclass:: table-bordered table-striped centered

    .. list-table::
      :widths: 25 75
      :header-rows: 0

      * - Deployment
        - .. image:: https://img.shields.io/pypi/v/mrsimulator.svg?style=flat&logo=pypi&logoColor=white
            :target: https://pypi.python.org/pypi/mrsimulator
            :alt: PyPI version

          .. image:: https://img.shields.io/pypi/pyversions/mrsimulator
            :target: #
            :alt: PyPI - Python Version

      * - Build Status
        - .. image:: https://img.shields.io/github/workflow/status/deepanshs/mrsimulator/CI%20(pip)?logo=GitHub
            :target: https://github.com/DeepanshS/mrsimulator/actions
            :alt: GitHub Workflow Status

          .. image:: https://readthedocs.org/projects/mrsimulator/badge/?version=stable
            :target: https://mrsimulator.readthedocs.io/en/stable/
            :alt: Documentation Status

      * - License
        - .. image:: https://img.shields.io/badge/License-BSD%203--Clause-blue.svg
            :target: https://opensource.org/licenses/BSD-3-Clause
            :alt: License

      * - Metrics
        - .. image:: https://img.shields.io/lgtm/grade/python/g/DeepanshS/mrsimulator.svg?logo=lgtm
            :target: https://lgtm.com/projects/g/DeepanshS/mrsimulator/context:python
            :alt: Language grade: Python

          .. image:: https://codecov.io/gh/DeepanshS/mrsimulator/branch/master/graph/badge.svg
            :target: https://codecov.io/gh/DeepanshS/mrsimulator

          .. image:: https://img.shields.io/lgtm/alerts/g/DeepanshS/mrsimulator.svg?logo=lgtm
            :target: https://lgtm.com/projects/g/DeepanshS/mrsimulator/alerts/
            :alt: Total alerts

          .. image:: https://www.codefactor.io/repository/github/deepanshs/mrsimulator/badge
            :target: https://www.codefactor.io/repository/github/deepanshs/mrsimulator
            :alt: CodeFactor

      * - GitHub
        - .. image:: https://img.shields.io/github/contributors/DeepanshS/mrsimulator.svg?logo=github
            :target: https://github.com/DeepanshS/mrsimulator/graphs/contributors
            :alt: GitHub contributors

          .. image:: https://img.shields.io/github/issues/deepanshs/mrsimulator?logo=github
            :target: https://github.com/DeepanshS/mrsimulator/issues
            :alt: GitHub issues

      * - Citation
        - .. image:: https://zenodo.org/badge/DOI/10.5281/zenodo.3978779.svg
            :target: https://doi.org/10.5281/zenodo.3978779

.. .. image:: https://img.shields.io/github/commits-since/deepanshs/mrsimulator/v0.2.1?logo=github
..   :alt: GitHub commits since tagged version

.. .. image:: https://img.shields.io/pypi/dm/mrsimulator.svg?style=flat&logo=pypi
..     :target: https://img.shields.io/pypi/dm/mrsimulator
..     :alt: PyPI - Downloads

**About**

``mrsimulator`` is an open-source python package for fast simulation and analysis of
multi-dimensional solid-state magnetic resonance (NMR) spectra of crystalline and
amorphous materials.

----

.. only:: html

    .. raw:: html

        <h3>See our example gallery</h3>
        <div class='sim-gallery'>
          <div>
            <a href="examples/index.html">Gallery
              <p></p>
              Simulation Examples
            </a>
          </div>
          <div>
            <a href="fitting/index.html">Gallery
              <p></p>
              <a href="fitting/index.html">Fitting Examples
            </a>
          </div>
        </div>

----

**Why use mrsimulator?**

- It is open-source and free.
- It is a fast and versatile multi-dimensional solid-state NMR spectra simulator including, MAS
<<<<<<< HEAD
  and VAS spectra of nuclei experiencing chemical shift (nuclear shielding, paramagnetic shift)
  and quadrupolar coupling interactions.
- Includes simulation of weakly coupled nuclei experiencing J and dipolar couplings.
=======
  and VAS spectra of nuclei experiencing chemical shift (nuclear shielding) and quadrupolar
  coupling interactions.
- It includes simulation of weakly coupled nuclei experiencing J and dipolar couplings.
>>>>>>> b6d0f129
- It is fully documented with a stable and simple API and is easily incorporated into your
  python scripts and web apps.
- It is compatible with modern python packages, such as scikit-learn, Keras, etc.
- Packages using mrsimulator -

  - `mrinversion <https://mrinversion.readthedocs.io/en/stable/>`_

----


**Features**

The ``mrsimulator`` package offers the following

- **Fast simulation** of one/two-dimensional solid-state NMR spectra. See our :ref:`benchmark` results.

- Simulation of **coupled and uncoupled spin system**
    - for spin :math:`I=\frac{1}{2}`, and quadrupole :math:`I \ge \frac{1}{2}` nuclei,
    - at arbitrary macroscopic magnetic flux density,
    - at arbitrary rotor angles, and
    - at arbitrary spinning frequency.

- A library of **NMR methods**,
    - 1D Bloch decay spectrum,
    - 1D Bloch decay central transition spectrum,
    - 2D Multi-quantum Variable Angle Spinning (MQ-VAS),
    - 2D Satellite-transition Variable Angle Spinning (ST-VAS),
    - 2D Dynamic Angle Spinning (DAS),
    - 2D isotropic/anisotropic sideband correlation spectrum (e.g. PASS and MAT),
    - 2D Magic Angle Flipping (MAF).

- **Models** for tensor parameter distribution in amorphous materials.
    - Czjzek
    - Extended Czjzek

----

.. Contribution
.. ------------

.. ``Mrsimulator`` is a open source NMR simulation package. We are a small team
.. working on developing the package for the NMR community. Any contribution and
.. suggestion is greatly appreciated.


.. warning::
    The package is currently under development. We advice using with
    caution. Bug report are greatly appreciated.

----

Getting Started
---------------

.. toctree::
    :maxdepth: 2
    :caption: Getting Started

    installation/installation
    introduction
    getting_started
    getting_started-objects
    getting_started_ethanol
    configuring_simulator
    mrsim_IO
.. designing_methods

Signal Processing (``mrsimulator.SignalProcessor``)
---------------------------------------------------

.. toctree::
    :maxdepth: 2
    :caption: Signal Processing

    signal_processing

Models
------

.. toctree::
    :maxdepth: 2
    :caption: Models

    model/czjzek
    model/extended_czjzek


Examples and Benchmarks
-----------------------

.. toctree::
    :maxdepth: 2
    :caption: Examples and Benchmarks

    examples/index
    fitting/index
    benchmark

Theory
------

.. toctree::
    :maxdepth: 2
    :caption: Theory

    theory/components
    theory/models

API and references
------------------

.. toctree::
    :maxdepth: 2
    :caption: API and references

    api_py/py-simulator
    api_py/py-signal-processing
    api_py/py-model
    api_py/py-fitting
    api_c/c_api


Project details
---------------

.. toctree::
    :maxdepth: 1
    :caption: Project details

    changelog
    credits/contributors
    credits/license
    credits/acknowledgment

.. .. only:: html

.. 	.. toctree::
.. 		:maxdepth: 2
.. 		:caption: Table of Contents:

.. 		about
.. 		installation
.. 		requirements
.. 		understanding-spin_systems
.. 		getting_started
.. 		using_mrsimulator_objects
.. 		load_sample
.. 		configuring_simulator
.. 		benchmark
.. 		examples/index
.. 		theory/components
.. 		api_py/py_api
.. 		api_c/c_api


.. understanding_system
..    objects
..    spectrum_object
..    theory/wigner_rotations
..    examples

Reporting Bugs
--------------

The preferred location for submitting feature requests and bug reports is the
`Github issue tracker <https://github.com/DeepanshS/mrsimulator/issues>`_. Reports
are also welcomed  by directly contacting `Deepansh Srivastava <mailto:srivastava.89@osu.edu>`_.

Discussions are welcome on `Github discussion <https://github.com/DeepanshS/mrsimulator/discussions>`_


.. only:: html

    Index
    -----

    * :ref:`genindex`
    * :ref:`modindex`
    * :ref:`search`<|MERGE_RESOLUTION|>--- conflicted
+++ resolved
@@ -107,15 +107,9 @@
 
 - It is open-source and free.
 - It is a fast and versatile multi-dimensional solid-state NMR spectra simulator including, MAS
-<<<<<<< HEAD
-  and VAS spectra of nuclei experiencing chemical shift (nuclear shielding, paramagnetic shift)
-  and quadrupolar coupling interactions.
-- Includes simulation of weakly coupled nuclei experiencing J and dipolar couplings.
-=======
   and VAS spectra of nuclei experiencing chemical shift (nuclear shielding) and quadrupolar
   coupling interactions.
 - It includes simulation of weakly coupled nuclei experiencing J and dipolar couplings.
->>>>>>> b6d0f129
 - It is fully documented with a stable and simple API and is easily incorporated into your
   python scripts and web apps.
 - It is compatible with modern python packages, such as scikit-learn, Keras, etc.
