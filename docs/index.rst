
########################################
Welcome to the Mrsimulator documentation
########################################

.. .. image:: _static/mrsimulator_cover_light.png
..     :align: center

.. only:: html

    .. cssclass:: table-bordered table-striped centered

    .. list-table::
      :widths: 25 75
      :header-rows: 0

      * - Deployment
        - .. image:: https://img.shields.io/pypi/v/mrsimulator.svg?style=flat&logo=pypi&logoColor=white
            :target: https://pypi.python.org/pypi/mrsimulator
            :alt: PyPI version

          .. image:: https://img.shields.io/pypi/pyversions/mrsimulator
            :alt: PyPI - Python Version

      * - Build Status
        - .. image:: https://img.shields.io/travis/deepanshs/mrsimulator?logo=travis
            :target: https://travis-ci.org/DeepanshS/mrsimulator
            :alt: Travis (.org)

          .. image:: https://img.shields.io/github/workflow/status/deepanshs/mrsimulator/CI%20(pip)?logo=GitHub
            :target: https://github.com/DeepanshS/mrsimulator/actions
            :alt: GitHub Workflow Status

          .. image:: https://readthedocs.org/projects/mrsimulator/badge/?version=stable
            :target: https://mrsimulator.readthedocs.io/en/stable/
            :alt: Documentation Status

      * - License
        - .. image:: https://img.shields.io/badge/License-BSD%203--Clause-blue.svg
            :target: https://opensource.org/licenses/BSD-3-Clause
            :alt: License

      * - Metrics
        - .. image:: https://img.shields.io/lgtm/grade/python/g/DeepanshS/mrsimulator.svg?logo=lgtm
            :target: https://lgtm.com/projects/g/DeepanshS/mrsimulator/context:python
            :alt: Language grade: Python

          .. image:: https://codecov.io/gh/DeepanshS/mrsimulator/branch/master/graph/badge.svg
            :target: https://codecov.io/gh/DeepanshS/mrsimulator

          .. image:: https://img.shields.io/lgtm/alerts/g/DeepanshS/mrsimulator.svg?logo=lgtm
            :target: https://lgtm.com/projects/g/DeepanshS/mrsimulator/alerts/
            :alt: Total alerts

      * - GitHub
        - .. image:: https://img.shields.io/github/contributors/DeepanshS/mrsimulator.svg?logo=github
            :target: https://github.com/DeepanshS/mrsimulator/graphs/contributors
            :alt: GitHub contributors

          .. image:: https://img.shields.io/github/issues/deepanshs/mrsimulator?logo=github
            :target: https://github.com/DeepanshS/mrsimulator/issues
            :alt: GitHub issues

.. .. image:: https://img.shields.io/github/commits-since/deepanshs/mrsimulator/v0.2.1?logo=github
..   :alt: GitHub commits since tagged version

.. .. image:: https://img.shields.io/pypi/dm/mrsimulator.svg?style=flat&logo=pypi
..     :target: https://img.shields.io/pypi/dm/mrsimulator
..     :alt: PyPI - Downloads

**About**

``mrsimulator`` is a python package for computing fast solid-state magnetic
resonance (NMR) spectra. The library is optimized to compute both crystalline and
amorphous-like materials. The core of the ``mrsimulator`` library is written in C,
wrapped and made available in python.

----

**Features**

The ``mrsimulator`` package currently offers the following

- **Fast simulation** of one-dimensional solid-state NMR spectra. See our :ref:`benchmark` results.

- Uncoupled spin system
    - for spin :math:`I=\frac{1}{2}`, and quadrupole :math:`I \ge \frac{1}{2}` nuclei,
    - at arbitrary macroscopic magnetic flux density,
    - at arbitrary rotor angles, and
    - at arbitrary spinning frequency.

- The library includes the following NMR methods,
    - 1D Bloch decay spectrum, and
    - 1D Bloch decay central transition spectrum.

.. only:: html

    .. raw:: html

        <br>

    **View our example gallery**

    .. image:: https://img.shields.io/badge/View-Example%20Gallery-Purple?s=small
        :target: auto_examples/index.html

----

**Goals for the near future**

Our current objectives for the future are the following

- Include spectral simulation of coupled spin systems for
    - spin :math:`I=\frac{1}{2}`, and quadrupole :math:`I \ge \frac{1}{2}` nuclei,
    - at arbitrary macroscopic magnetic flux density,
    - at arbitrary rotor angles, and
    - at arbitrary spinning frequency.

- Expand the library of NMR methods. We expect to include the following methods
    - 2D Multi-quantum Magic Angle Spinning (MQ-MAS),
    - 2D isotropic/anisotropic sideband correlation spectrum (e.g. PASS and MAT).
    - 2D Dynamic Angle Spinning (DAS), and
    - 2D Magic Angle Flipping (MAF).


.. Contribution
.. ------------

.. ``Mrsimulator`` is a open source NMR simulation package. We are a small team
.. working on developing the package for the NMR community. Any contribution and
.. suggestion is greatly appreciated.


.. warning::
    The package is currently under development. We advice using with
    caution. Bug report are greatly appreciated.

----

Getting Started
---------------

.. toctree::
    :maxdepth: 2
    :caption: Getting Started

    installation
    requirements
    introduction
    getting_started
    getting_started-objects
    configuring_simulator
    mrsim_IO
<<<<<<< HEAD
    model/readme
=======
    api_py/py-simulator
    api_c/c_api

Signal Processing (``mrsimulator.SignalProcessor``)
---------------------------------------------------

.. toctree::
    :maxdepth: 2
    :caption: Signal Processing

    signal_processing
    api_py/py-signal-processing

Benchmark and Examples
----------------------

.. toctree::
    :maxdepth: 2
    :caption: Examples and Benchmarks

>>>>>>> bd05d6d6
    benchmark
    auto_examples/index

Theory
------

.. toctree::
    :maxdepth: 2
    :caption: Theory

    theory/components

Project details
---------------

.. toctree::
    :maxdepth: 1
    :caption: Project details

    changelog
    credits/contributors
    credits/license
    credits/acknowledgment

.. .. only:: html

.. 	.. toctree::
.. 		:maxdepth: 2
.. 		:caption: Table of Contents:

.. 		about
.. 		installation
.. 		requirements
.. 		understanding-spin_systems
.. 		getting_started
.. 		using_mrsimulator_objects
.. 		load_sample
.. 		configuring_simulator
.. 		benchmark
.. 		auto_examples/index
.. 		theory/components
.. 		api_py/py_api
.. 		api_c/c_api


.. understanding_system
..    objects
..    spectrum_object
..    theory/wigner_rotations
..    examples


.. only:: html

    Index
    -----

    * :ref:`genindex`
    * :ref:`modindex`
    * :ref:`search`<|MERGE_RESOLUTION|>--- conflicted
+++ resolved
@@ -151,9 +151,6 @@
     getting_started-objects
     configuring_simulator
     mrsim_IO
-<<<<<<< HEAD
-    model/readme
-=======
     api_py/py-simulator
     api_c/c_api
 
@@ -167,6 +164,16 @@
     signal_processing
     api_py/py-signal-processing
 
+Models
+------
+
+.. toctree::
+    :maxdepth: 2
+    :caption: Signal Processing
+
+    model/readme
+    api_py/models/czjzek
+
 Benchmark and Examples
 ----------------------
 
@@ -174,7 +181,6 @@
     :maxdepth: 2
     :caption: Examples and Benchmarks
 
->>>>>>> bd05d6d6
     benchmark
     auto_examples/index
 
