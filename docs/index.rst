--- conflicted
+++ resolved
@@ -100,12 +100,8 @@
           <div>
             <a href="fitting/index.html">Gallery
               <p></p>
-<<<<<<< HEAD
-              <a href="fitting/index.html">OLS Fitting
-=======
               <a href="fitting/index.html">
               Fitting
->>>>>>> d7135c74
             </a>
           </div>
         </div>
