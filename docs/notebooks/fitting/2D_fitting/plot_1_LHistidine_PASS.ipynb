{
  "cells": [
    {
      "cell_type": "code",
      "execution_count": null,
      "metadata": {
        "collapsed": false
      },
      "outputs": [],
      "source": [
<<<<<<< HEAD
        "# This cell is added by sphinx-gallery\n",
        "\n",
        "%matplotlib inline\n",
        "\n",
        "import mrsimulator\n",
        "print(f'You are using mrsimulator v{mrsimulator.__version__}')"
=======
        "# This cell is added by sphinx-gallery\n!pip install mrsimulator --quiet\n\n\n%matplotlib inline\n\nimport mrsimulator\nprint(f'You are using mrsimulator v{mrsimulator.__version__}')"
>>>>>>> 04bb5003
      ]
    },
    {
      "cell_type": "markdown",
      "metadata": {},
      "source": [
        "\n",
        "# ¹³C 2D MAT NMR of L-Histidine\n"
      ]
    },
    {
      "cell_type": "markdown",
      "metadata": {},
      "source": [
        "The following is an illustration for fitting 2D MAT/PASS datasets. The example dataset\n",
        "is a $^{13}\\text{C}$ 2D MAT spectrum of L-Histidine from Walder `et al.` [#f1]_\n",
        "\n"
      ]
    },
    {
      "cell_type": "code",
      "execution_count": null,
      "metadata": {
        "collapsed": false
      },
      "outputs": [],
      "source": [
<<<<<<< HEAD
        "import numpy as np\n",
        "import csdmpy as cp\n",
        "import matplotlib.pyplot as plt\n",
        "from lmfit import Minimizer, report_fit\n",
        "\n",
        "from mrsimulator import Simulator\n",
        "from mrsimulator.methods import SSB2D\n",
        "from mrsimulator import signal_processing as sp\n",
        "from mrsimulator.utils import spectral_fitting as sf\n",
        "from mrsimulator.utils import get_spectral_dimensions\n",
        "from mrsimulator.utils.collection import single_site_system_generator"
=======
        "import numpy as np\nimport csdmpy as cp\nimport matplotlib.pyplot as plt\nfrom lmfit import Minimizer\n\nfrom mrsimulator import Simulator\nfrom mrsimulator.methods import SSB2D\nfrom mrsimulator import signal_processing as sp\nfrom mrsimulator.utils import spectral_fitting as sf\nfrom mrsimulator.utils import get_spectral_dimensions\nfrom mrsimulator.utils.collection import single_site_system_generator"
>>>>>>> 04bb5003
      ]
    },
    {
      "cell_type": "markdown",
      "metadata": {},
      "source": [
        "## Import the dataset\n",
        "\n"
      ]
    },
    {
      "cell_type": "code",
      "execution_count": null,
      "metadata": {
        "collapsed": false
      },
      "outputs": [],
      "source": [
        "filename = \"https://sandbox.zenodo.org/record/814455/files/1H13C_CPPASS_LHistidine.csdf\"\n",
        "mat_data = cp.load(filename)\n",
        "\n",
        "# standard deviation of noise from the dataset\n",
        "sigma = 0.4192854\n",
        "\n",
        "# For the spectral fitting, we only focus on the real part of the complex dataset.\n",
        "mat_data = mat_data.real\n",
        "\n",
        "# Convert the coordinates along each dimension from Hz to ppm.\n",
        "_ = [item.to(\"ppm\", \"nmr_frequency_ratio\") for item in mat_data.dimensions]"
      ]
    },
    {
      "cell_type": "markdown",
      "metadata": {},
      "source": [
        "When using the SSB2D method, ensure the horizontal dimension of the dataset is the\n",
        "isotropic dimension. Here, we apply an appropriate transpose operation to the dataset.\n",
        "\n"
      ]
    },
    {
      "cell_type": "code",
      "execution_count": null,
      "metadata": {
        "collapsed": false
      },
      "outputs": [],
      "source": [
        "mat_data = mat_data.T  # transpose\n",
        "\n",
        "# plot of the dataset.\n",
        "max_amp = mat_data.max()\n",
        "levels = (np.arange(24) + 1) * max_amp / 25  # contours are drawn at these levels.\n",
        "options = dict(levels=levels, alpha=0.75, linewidths=0.5)  # plot options\n",
        "\n",
        "plt.figure(figsize=(8, 3.5))\n",
        "ax = plt.subplot(projection=\"csdm\")\n",
        "ax.contour(mat_data, colors=\"k\", **options)\n",
        "ax.set_xlim(180, 15)\n",
        "plt.grid()\n",
        "plt.tight_layout()\n",
        "plt.show()"
      ]
    },
    {
      "cell_type": "markdown",
      "metadata": {},
      "source": [
        "## Create a fitting model\n",
        "**Guess model**\n",
        "\n",
        "Create a guess list of spin systems.\n",
        "\n"
      ]
    },
    {
      "cell_type": "code",
      "execution_count": null,
      "metadata": {
        "collapsed": false
      },
      "outputs": [],
      "source": [
        "shifts = [120, 128, 135, 175, 55, 25]  # in ppm\n",
        "zeta = [-70, -65, -60, -60, -10, -10]  # in ppm\n",
        "eta = [0.8, 0.4, 0.9, 0.3, 0.0, 0.0]\n",
        "\n",
        "spin_systems = single_site_system_generator(\n",
        "    isotope=\"13C\",\n",
        "    isotropic_chemical_shift=shifts,\n",
        "    shielding_symmetric={\"zeta\": zeta, \"eta\": eta},\n",
        "    abundance=100 / 6,\n",
        ")"
      ]
    },
    {
      "cell_type": "markdown",
      "metadata": {},
      "source": [
        "**Method**\n",
        "\n",
        "Create the SSB2D method.\n",
        "\n"
      ]
    },
    {
      "cell_type": "code",
      "execution_count": null,
      "metadata": {
        "collapsed": false
      },
      "outputs": [],
      "source": [
        "# Get the spectral dimension parameters from the experiment.\n",
        "spectral_dims = get_spectral_dimensions(mat_data)\n",
        "\n",
        "PASS = SSB2D(\n",
        "    channels=[\"13C\"],\n",
        "    magnetic_flux_density=9.395,  # in T\n",
        "    rotor_frequency=1500,  # in Hz\n",
        "    spectral_dimensions=spectral_dims,\n",
        "    experiment=mat_data,  # add the measurement to the method.\n",
        ")\n",
        "\n",
        "# Optimize the script by pre-setting the transition pathways for each spin system from\n",
        "# the method.\n",
        "for sys in spin_systems:\n",
        "    sys.transition_pathways = PASS.get_transition_pathways(sys)"
      ]
    },
    {
      "cell_type": "markdown",
      "metadata": {},
      "source": [
        "**Guess Spectrum**\n",
        "\n"
      ]
    },
    {
      "cell_type": "code",
      "execution_count": null,
      "metadata": {
        "collapsed": false
      },
      "outputs": [],
      "source": [
        "# Simulation\n",
        "# ----------\n",
        "sim = Simulator(spin_systems=spin_systems, methods=[PASS])\n",
        "sim.run()\n",
        "\n",
        "# Post Simulation Processing\n",
        "# --------------------------\n",
        "processor = sp.SignalProcessor(\n",
        "    operations=[\n",
        "        # Lorentzian convolution along the isotropic dimensions.\n",
        "        sp.FFT(axis=0),\n",
        "        sp.apodization.Exponential(FWHM=\"50 Hz\"),\n",
        "        sp.IFFT(axis=0),\n",
        "        sp.Scale(factor=60),\n",
        "    ]\n",
        ")\n",
        "processed_data = processor.apply_operations(data=sim.methods[0].simulation).real\n",
        "\n",
        "# Plot of the guess Spectrum\n",
        "# --------------------------\n",
        "plt.figure(figsize=(8, 3.5))\n",
        "ax = plt.subplot(projection=\"csdm\")\n",
        "ax.contour(mat_data, colors=\"k\", **options)\n",
        "ax.contour(processed_data, colors=\"r\", linestyles=\"--\", **options)\n",
        "ax.set_xlim(180, 15)\n",
        "plt.grid()\n",
        "plt.tight_layout()\n",
        "plt.show()"
      ]
    },
    {
      "cell_type": "markdown",
      "metadata": {},
      "source": [
        "## Least-squares minimization with LMFIT\n",
        "Use the :func:`~mrsimulator.utils.spectral_fitting.make_LMFIT_params` for a quick\n",
        "setup of the fitting parameters.\n",
        "\n"
      ]
    },
    {
      "cell_type": "code",
      "execution_count": null,
      "metadata": {
        "collapsed": false
      },
      "outputs": [],
      "source": [
        "params = sf.make_LMFIT_params(sim, processor)\n",
        "print(params.pretty_print(columns=[\"value\", \"min\", \"max\", \"vary\", \"expr\"]))"
      ]
    },
    {
      "cell_type": "markdown",
      "metadata": {},
      "source": [
        "**Solve the minimizer using LMFIT**\n",
        "\n"
      ]
    },
    {
      "cell_type": "code",
      "execution_count": null,
      "metadata": {
        "collapsed": false
      },
      "outputs": [],
      "source": [
<<<<<<< HEAD
        "minner = Minimizer(sf.LMFIT_min_function, params, fcn_args=(sim, processor, sigma))\n",
        "result = minner.minimize()\n",
        "report_fit(result)"
=======
        "minner = Minimizer(sf.LMFIT_min_function, params, fcn_args=(sim, processor, sigma))\nresult = minner.minimize()\nresult"
>>>>>>> 04bb5003
      ]
    },
    {
      "cell_type": "markdown",
      "metadata": {},
      "source": [
        "## The best fit solution\n",
        "\n"
      ]
    },
    {
      "cell_type": "code",
      "execution_count": null,
      "metadata": {
        "collapsed": false
      },
      "outputs": [],
      "source": [
        "best_fit = sf.bestfit(sim, processor)[0]\n",
        "\n",
        "# Plot of the best fit solution\n",
        "plt.figure(figsize=(8, 3.5))\n",
        "ax = plt.subplot(projection=\"csdm\")\n",
        "ax.contour(mat_data, colors=\"k\", **options)\n",
        "ax.contour(best_fit, colors=\"r\", linestyles=\"--\", **options)\n",
        "ax.set_xlim(180, 15)\n",
        "plt.grid()\n",
        "plt.tight_layout()\n",
        "plt.show()"
      ]
    },
    {
      "cell_type": "markdown",
      "metadata": {},
      "source": [
        ".. [#f1] B. J. Walder, K. K. Dey, D. C. Kaseman, J. H. Baltisberger, and P. J.\n",
        "      Grandinetti, Sideband separation experiments in NMR with phase incremented\n",
        "      echo train acquisition, J. Phys. Chem. 2013, **138**, 174203-1-12.\n",
        "      `DOI: 10.1063/1.4803142 <https://doi.org/10.1063/1.4803142>`_\n",
        "\n"
      ]
    }
  ],
  "metadata": {
    "kernelspec": {
      "display_name": "Python 3",
      "language": "python",
      "name": "python3"
    },
    "language_info": {
      "codemirror_mode": {
        "name": "ipython",
        "version": 3
      },
      "file_extension": ".py",
      "mimetype": "text/x-python",
      "name": "python",
      "nbconvert_exporter": "python",
      "pygments_lexer": "ipython3",
      "version": "3.8.10"
    }
  },
  "nbformat": 4,
  "nbformat_minor": 0
}<|MERGE_RESOLUTION|>--- conflicted
+++ resolved
@@ -8,16 +8,7 @@
       },
       "outputs": [],
       "source": [
-<<<<<<< HEAD
-        "# This cell is added by sphinx-gallery\n",
-        "\n",
-        "%matplotlib inline\n",
-        "\n",
-        "import mrsimulator\n",
-        "print(f'You are using mrsimulator v{mrsimulator.__version__}')"
-=======
         "# This cell is added by sphinx-gallery\n!pip install mrsimulator --quiet\n\n\n%matplotlib inline\n\nimport mrsimulator\nprint(f'You are using mrsimulator v{mrsimulator.__version__}')"
->>>>>>> 04bb5003
       ]
     },
     {
@@ -45,21 +36,7 @@
       },
       "outputs": [],
       "source": [
-<<<<<<< HEAD
-        "import numpy as np\n",
-        "import csdmpy as cp\n",
-        "import matplotlib.pyplot as plt\n",
-        "from lmfit import Minimizer, report_fit\n",
-        "\n",
-        "from mrsimulator import Simulator\n",
-        "from mrsimulator.methods import SSB2D\n",
-        "from mrsimulator import signal_processing as sp\n",
-        "from mrsimulator.utils import spectral_fitting as sf\n",
-        "from mrsimulator.utils import get_spectral_dimensions\n",
-        "from mrsimulator.utils.collection import single_site_system_generator"
-=======
         "import numpy as np\nimport csdmpy as cp\nimport matplotlib.pyplot as plt\nfrom lmfit import Minimizer\n\nfrom mrsimulator import Simulator\nfrom mrsimulator.methods import SSB2D\nfrom mrsimulator import signal_processing as sp\nfrom mrsimulator.utils import spectral_fitting as sf\nfrom mrsimulator.utils import get_spectral_dimensions\nfrom mrsimulator.utils.collection import single_site_system_generator"
->>>>>>> 04bb5003
       ]
     },
     {
@@ -274,13 +251,7 @@
       },
       "outputs": [],
       "source": [
-<<<<<<< HEAD
-        "minner = Minimizer(sf.LMFIT_min_function, params, fcn_args=(sim, processor, sigma))\n",
-        "result = minner.minimize()\n",
-        "report_fit(result)"
-=======
         "minner = Minimizer(sf.LMFIT_min_function, params, fcn_args=(sim, processor, sigma))\nresult = minner.minimize()\nresult"
->>>>>>> 04bb5003
       ]
     },
     {
