.. _transition_pathway_api:

TransitionPathway
-----------------

.. currentmodule:: mrsimulator.transition

.. autoclass:: TransitionPathway
    :show-inheritance:
    :members:
<<<<<<< HEAD
=======
    :inherited-members: BaseModel


.. _symmetry_pathway_api:

SymmetryPathway
---------------

.. currentmodule:: mrsimulator.transition

.. autoclass:: SymmetryPathway
    :show-inheritance:
    :members:
>>>>>>> ebab09cf
    :inherited-members: BaseModel<|MERGE_RESOLUTION|>--- conflicted
+++ resolved
@@ -8,8 +8,6 @@
 .. autoclass:: TransitionPathway
     :show-inheritance:
     :members:
-<<<<<<< HEAD
-=======
     :inherited-members: BaseModel
 
 
@@ -23,5 +21,4 @@
 .. autoclass:: SymmetryPathway
     :show-inheritance:
     :members:
->>>>>>> ebab09cf
     :inherited-members: BaseModel