--- conflicted
+++ resolved
@@ -77,16 +77,15 @@
 # generate autosummary even if no references
 autosummary_generate = True
 
-<<<<<<< HEAD
+
 # Setup code to run before any doctests
 doctest_global_setup = """
 from pprint import pprint
 import numpy as np
 """
-=======
+
 # Date format used for |today| in copyright
 today_fmt = "%Y"
->>>>>>> 1c1f6b37
 
 # ---------------------------------------------------------------------------- #
 #                              Sphinx Version warning                          #
