--- conflicted
+++ resolved
@@ -113,15 +113,10 @@
     "within_subsection_order": FileNameSortKey,
     # "show_memory": True,
     "thumbnail_size": (400, 400),
-<<<<<<< HEAD
-    "image_scrapers": (matplotlib_svg_scraper(),),
+    #"image_scrapers": (matplotlib_svg_scraper(),),
     "subsection_order": ExplicitOrder(
         ["../examples/1D_simulation", "../examples/Fitting"]
     ),
-=======
-    # "image_scrapers": (matplotlib_svg_scraper(),),
-    "subsection_order": ExplicitOrder(["../examples/1D_simulation"]),
->>>>>>> 83aacbb2
     "reference_url": {
         # The module you locally document uses None
         "mrsimulator": None,
