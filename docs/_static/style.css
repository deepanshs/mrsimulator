--- conflicted
+++ resolved
@@ -459,16 +459,12 @@
     width: 100%;
   }
 
-<<<<<<< HEAD
   table:not([class]):not([id]) {
     width: 100%;
     max-width: 992px;
   }
 
   /* #sidebar-wrapper {
-=======
-  #sidebar-wrapper {
->>>>>>> aba4bd50
     display: none;
   } */
 }
@@ -480,12 +476,9 @@
   /* footer {
     margin-left: -15px;
     width: calc(100% + 30px);
-<<<<<<< HEAD
   } */
   table:not([class]):not([id]) {
     width: 100%;
-=======
->>>>>>> aba4bd50
   }
   .bodywrapper > .body {
     margin-top: 0;
