--- conflicted
+++ resolved
@@ -10,12 +10,7 @@
 # BlochDecayCTSpectrum, simulate spectrum from single quantum transitions or
 # central transition selective transition, respectively. In this
 # example, we show how you can simulate any arbitrary transition using the generic
-<<<<<<< HEAD
 # Method method.
-=======
-# Method object.
-import matplotlib.pyplot as plt
->>>>>>> d3da98eb
 import numpy as np
 import matplotlib.pyplot as plt
 
@@ -128,15 +123,8 @@
 plt.show()
 
 # %%
-<<<<<<< HEAD
 # Update the method object in the Simulator object and re-simulate
 sim.methods[0] = method2
-=======
-sim.methods[0] = method2
-
-# %%
-# Simulate the spectrum.
->>>>>>> d3da98eb
 sim.run()
 
 # The plot of the simulation before signal processing.
