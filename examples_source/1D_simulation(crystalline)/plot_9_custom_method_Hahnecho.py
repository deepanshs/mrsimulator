--- conflicted
+++ resolved
@@ -6,11 +6,6 @@
 Writing custom methods using the Event objects.
 """
 # %%
-<<<<<<< HEAD
-# Import the relevant modules
-=======
-import matplotlib.pyplot as plt
->>>>>>> d3da98eb
 import numpy as np
 import matplotlib.pyplot as plt
 
