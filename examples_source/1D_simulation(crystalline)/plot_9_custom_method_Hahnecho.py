#!/usr/bin/env python
"""
Writing Custom methods (HahnEcho)
^^^^^^^^^^^^^^^^^^^^^^^^^^^^^^^^^

Writing custom methods using the Event objects.
"""
# %%
<<<<<<< HEAD
# Import the relevant modules
=======
>>>>>>> 38cded12
import numpy as np
import matplotlib.pyplot as plt

from mrsimulator import Simulator, SpinSystem, Site, Coupling
from mrsimulator.method import Method, SpectralDimension, SpectralEvent, MixingEvent
from mrsimulator.spin_system.tensors import SymmetricTensor
from pprint import pprint

# sphinx_gallery_thumbnail_number = 2

# %%
# For demonstration, we will create two spin systems, one with a single site and other
# with two spin 1/2 sites.

S1 = Site(
    isotope="1H",
    isotropic_chemical_shift=10,  # in ppm
    shielding_symmetric=SymmetricTensor(zeta=-80, eta=0.25),  # zeta in ppm
)
S2 = Site(isotope="1H", isotropic_chemical_shift=-10)
S12 = Coupling(
    site_index=[0, 1], isotropic_j=100, dipolar=SymmetricTensor(D=2000, eta=0, alpha=0)
)

spin_system_1 = SpinSystem(sites=[S1], label="Uncoupled system")
spin_system_2 = SpinSystem(sites=[S1, S2], couplings=[S12], label="Coupled system")


# %%
# **Create a custom method**
#
# This example is a brief illustrate on how to write a custom method in mrsimulator.
# For in-depth description, please refer to the :ref:`method_documentation`
# documentation.
#
# In this example, we use two types of Event objects---SpectralEvent and MixingEvent
# to create a one-dimensional Hahn echo method.
hahn_echo = Method(
    channels=["1H"],
    magnetic_flux_density=9.4,  # in T
    rotor_angle=0,  # in rads
    rotor_frequency=0,  # in Hz
    spectral_dimensions=[
        SpectralDimension(
            count=512,
            spectral_width=2e4,  # in Hz
            events=[
                SpectralEvent(fraction=0.5, transition_queries=[{"ch1": {"P": [1]}}]),
                MixingEvent(query={"ch1": {"angle": np.pi, "phase": 0}}),
                SpectralEvent(fraction=0.5, transition_queries=[{"ch1": {"P": [-1]}}]),
            ],
        )
    ],
)

# %%
# In the above code, we define the two SpectralEvent objects with fraction 0.5 and
# the transition_queries on channel-1 of P=[1] and P=[-1], respectively. Notice, the
# value for the ``P`` attribute is a list. Here, it is a list with a single integer. The
# list notation, ``[1]``, implies that the query selects all transitions where exactly
# one spin is undergoing a :math:`p=+1` transition with the remaining spin at
# :math:`p=0`. A similar argument holds for ``[-1]`` query. By implementing query
# objects, we decouple the method from the spin system, i.e., once a method is defined,
# it can be used to simulate spectra from any given spin system. We will demonstrate
# this momentarily by simulating a Hahn echo spectrum from single and two-site spin
# systems.
#
# Besides the SpectralEvent, you may also notice a MixingEvent sandwiched in-between
# the two SpectralEvent. A MixingEvent does not directly contribute to the frequencies.
# As the name suggests, a mixing event is used for the mixing of transitions in a
# multi-event method such as HahnEcho. In the above code, we define a mixing query
# on channel-1 by setting the attributes ``angle`` and ``phase`` to :math:`\pi` and
# 0, respectively. There two parameters are analogous to the pulse angle and phase.

# %%
plt.figure(figsize=(4, 2))
hahn_echo.plot()
plt.show()

# %%
# As mentioned before, a method object is decoupled from the spin system object. Notice,
# when we get the transition pathways from this method for a single-site spin system, we
# get a single transition pathway.
pprint(hahn_echo.get_transition_pathways(spin_system_1))

# %%
# In the case of a homonuclear two-site spin 1/2 spin system, the same method returns
# four transition pathways.
pprint(hahn_echo.get_transition_pathways(spin_system_2))

# %%
# Create the Simulator object, add the method and spin system objects, and run the
# simulation.
sim = Simulator(spin_systems=[spin_system_1, spin_system_2], methods=[hahn_echo])
sim.config.decompose_spectrum = "spin_system"
sim.run()

# %%
# The simulation from each spin system is stored as a dependent variable within the
# CSDM object. Use the `split` function to split the list of the dependent variables
# into a list of CSDM objects.
simulation_results = sim.methods[0].simulation.split()

# The plot of the two simulations.
fig, ax = plt.subplots(1, 2, figsize=(8.0, 3.0), subplot_kw={"projection": "csdm"})
for i in range(2):
    ax[i].plot(simulation_results[i].real, color="black", linewidth=1)
    ax[i].invert_xaxis()
plt.tight_layout()
plt.show()

# %%
# Notice, in the single-site spin system, the hahn echo refocuses the isotropic chemical
# shits and chemical shift anisotropies. The end result is a resonance at zero
# frequency. In the case of the two homonuclear spin 1/2 coupled spin system, the Hahn
# echo refocuses the isotropic chemical shits and chemical shift anisotropies, but not
# the dipolar and `J` couplings.<|MERGE_RESOLUTION|>--- conflicted
+++ resolved
@@ -6,10 +6,6 @@
 Writing custom methods using the Event objects.
 """
 # %%
-<<<<<<< HEAD
-# Import the relevant modules
-=======
->>>>>>> 38cded12
 import numpy as np
 import matplotlib.pyplot as plt
 
