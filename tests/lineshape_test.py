--- conflicted
+++ resolved
@@ -139,11 +139,7 @@
             isotopomer.sites[0].quadrupolar.beta = np.random.rand(1) * pix2
             isotopomer.sites[0].quadrupolar.gamma = np.random.rand(1) * pix2
 
-<<<<<<< HEAD
-    s1 = Simulator(isotopomers=isotopomers, method=method)
-=======
     s1 = Simulator(isotopomers=isotopomers, methods=methods)
->>>>>>> c70422f3
     s1.config.integration_density = 120
     s1.config.integration_volume = "hemisphere"
     s1.config.number_of_sidebands = 90
