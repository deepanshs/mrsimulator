--- conflicted
+++ resolved
@@ -149,15 +149,9 @@
         "failed to compare shielding sidebands with simpson simulation from file"
     )
     path_ = path.join(SIMPSON_TEST_PATH, "shielding_sidebands")
-<<<<<<< HEAD
-    max_l = 8
-    for i in range(max_l):
-        filename = path.join(path_, f"test{i:02d}", f"test{i:02d}.json")
-=======
     total = 8
     for i in range(total):
         filename = path.join(path_, f"test{i:02d}", f"test{i:02d}.json")  # noqa: E231
->>>>>>> 0787ca5d
 
         res = []
         # euler angle all zero
@@ -170,14 +164,8 @@
         )
         res.append([data_mrsimulator, data_source])
 
-<<<<<<< HEAD
-        compile_plots(
-            dim, res, info, title=f"Shielding Sidebands {i}/{max_l}", report=report
-        )
-=======
         title = f"Shielding Sidebands ({i + 1} / {total})"
         compile_plots(dim, res, info, title=title, report=report)
->>>>>>> 0787ca5d
 
         message = f"{error_message} test0{i}.json"
         check_all_close(res, message, rel_limit=1e-3)
@@ -188,15 +176,9 @@
         "failed to compare quadrupolar sidebands with simpson simulation from file"
     )
     path_ = path.join(SIMPSON_TEST_PATH, "quad_sidebands")
-<<<<<<< HEAD
-    max_l = 2
-    for i in range(max_l):
-        filename = path.join(path_, f"test{i:02d}", f"test{i:02d}.json")
-=======
     total = 2
     for i in range(total):
         filename = path.join(path_, f"test{i:02d}", f"test{i:02d}.json")  # noqa: E231
->>>>>>> 0787ca5d
         for volume in VOLUMES:
             res = []
             data_mrsimulator, data_source, info, dim = c_setup(
@@ -210,14 +192,8 @@
             )
             res.append([data_mrsimulator, data_source])
 
-<<<<<<< HEAD
-        compile_plots(
-            dim, res, info, title=f"Quad Sidebands {i}/{max_l}", report=report
-        )
-=======
         title = f"Quad Sidebands ({i + 1} / {total})"
         compile_plots(dim, res, info, title=title, report=report)
->>>>>>> 0787ca5d
 
         message = f"{error_message} test0{i:02d}.json"  # noqa: E231
         check_all_close(res, message, rel_limit=1e-3)
@@ -228,15 +204,9 @@
         "failed to compare quad + csa lineshape with simpson simulation from file"
     )
     path_ = path.join(SIMPSON_TEST_PATH, "csa_quad")
-<<<<<<< HEAD
-    max_l = 10
-    for i in range(max_l):
-        filename = path.join(path_, f"test{i:02d}", f"test{i:02d}.json")
-=======
     total = 10
     for i in range(total):
         filename = path.join(path_, f"test{i:02d}", f"test{i:02d}.json")  # noqa: E231
->>>>>>> 0787ca5d
         res = []
         for volume in VOLUMES:
             data_mrsimulator, data_source, info, dim = c_setup(
@@ -244,18 +214,8 @@
             )
             res.append([data_mrsimulator, data_source])
 
-<<<<<<< HEAD
-        compile_plots(
-            dim,
-            res,
-            info,
-            title=f"Quad + Shielding Sidebands {i}/{max_l}",
-            report=report,
-        )
-=======
         title = f"Quad + Shielding Sidebands ({i + 1} / {total})"
         compile_plots(dim, res, info, title=title, report=report)
->>>>>>> 0787ca5d
 
         message = f"{error_message} test0{i:02d}.json"  # noqa: E231
         check_all_close(res, message, rel_limit=5e-2)
@@ -266,15 +226,9 @@
         "failed to compare 1st order quad lineshape with simpson simulation from file"
     )
     path_ = path.join(SIMPSON_TEST_PATH, "quad_1st_order")
-<<<<<<< HEAD
-    max_l = 2
-    for i in range(max_l):
-        filename = path.join(path_, f"test{i:02d}", f"test{i:02d}.json")
-=======
     total = 2
     for i in range(total):
         filename = path.join(path_, f"test{i:02d}", f"test{i:02d}.json")  # noqa: E231
->>>>>>> 0787ca5d
         res = []
         for volume in VOLUMES:
             data_mrsimulator, data_source, info, dim = c_setup(
@@ -282,18 +236,8 @@
             )
             res.append([data_mrsimulator, data_source])
 
-<<<<<<< HEAD
-        compile_plots(
-            dim,
-            res,
-            info,
-            title=f"1st Order Quadrupolar Lineshape {i}/{max_l}",
-            report=report,
-        )
-=======
         title = f"1st Order Quadrupolar Lineshape ({i + 1} / {total})"
         compile_plots(dim, res, info, title=title, report=report)
->>>>>>> 0787ca5d
 
         message = f"{error_message} test0{i:02d}.json"  # noqa: E231
         check_all_close(res, message, rel_limit=1e-3)
@@ -302,15 +246,9 @@
 def test_j_coupling_lineshape_simpson(report):
     error_message = "failed to compare j-coupling with simpson simulation from file"
     path_ = path.join(SIMPSON_TEST_PATH, "j-coupling")
-<<<<<<< HEAD
-    max_l = 20
-    for i in range(max_l):
-        filename = path.join(path_, f"test{i:02d}", f"test{i:02d}.json")
-=======
     total = 20
     for i in range(total):
         filename = path.join(path_, f"test{i:02d}", f"test{i:02d}.json")  # noqa: E231
->>>>>>> 0787ca5d
         res = []
         for volume in VOLUMES:
             data_mrsimulator, data_source, info, dim = c_setup(
@@ -318,14 +256,8 @@
             )
             res.append([data_mrsimulator, data_source])
 
-<<<<<<< HEAD
-        compile_plots(
-            dim, res, info, title=f"J-coupling Spectra {i}/{max_l}", report=report
-        )
-=======
         title = f"J-coupling Spectra ({i + 1} / {total})"
         compile_plots(dim, res, info, title=title, report=report)
->>>>>>> 0787ca5d
 
         message = f"{error_message} test0{i:02d}.json"  # noqa: E231
         check_all_close(res, message, rel_limit=9e-3)
@@ -336,15 +268,9 @@
         "failed to compare dipolar-coupling with simpson simulation from file"
     )
     path_ = path.join(SIMPSON_TEST_PATH, "dipolar-coupling")
-<<<<<<< HEAD
-    max_l = 7
-    for i in range(max_l):
-        filename = path.join(path_, f"test{i:02d}", f"test{i:02d}.json")
-=======
     total = 7
     for i in range(total):
         filename = path.join(path_, f"test{i:02d}", f"test{i:02d}.json")  # noqa: E231
->>>>>>> 0787ca5d
         res = []
         for volume in VOLUMES:
             data_mrsimulator, data_source, info, dim = c_setup(
@@ -352,14 +278,8 @@
             )
             res.append([data_mrsimulator, data_source])
 
-<<<<<<< HEAD
-        compile_plots(
-            dim, res, info, title=f"Dipolar-coupling Spectra {i}/{max_l}", report=report
-        )
-=======
         title = f"Dipolar-coupling Spectra ({i + 1} / {total})"
         compile_plots(dim, res, info, title=title, report=report)
->>>>>>> 0787ca5d
 
         message = f"{error_message} test0{i:02d}.json"  # noqa: E231
         check_all_close(res, message, rel_limit=4e-3)
@@ -370,15 +290,9 @@
         "failed to compare sideband-sideband with simpson simulation from file"
     )
     path_ = path.join(SIMPSON_TEST_PATH, "sideband_sideband")
-<<<<<<< HEAD
-    max_l = 5
-    for i in range(max_l):
-        filename = path.join(path_, f"test{i:02d}", f"test{i:02d}.json")
-=======
     total = 5
     for i in range(total):
         filename = path.join(path_, f"test{i:02d}", f"test{i:02d}.json")  # noqa: E231
->>>>>>> 0787ca5d
 
         res = []
         # euler angle all zero
@@ -387,17 +301,7 @@
 
         title = f"2D sideband-sideband ({i + 1} / {total})"
         compile_plots(
-<<<<<<< HEAD
-            dim[0],
-            res,
-            info,
-            dim2=dim[1],
-            title=f"2D sideband-sideband {i}/{max_l}",
-            report=report,
-            label="Simpson",
-=======
             dim[0], res, info, dim2=dim[1], title=title, report=report, label="Simpson"
->>>>>>> 0787ca5d
         )
 
         message = f"{error_message} test0{i}.json"
@@ -413,13 +317,6 @@
     error_message = (
         "failed to compare quad-csa cross-term spectra with rmnsim from file"
     )
-<<<<<<< HEAD
-    max_l = 7
-    for folder in ["quad_csa_cross1", "quad_csa_cross2"]:
-        path_ = path.join(RNMSIM_TEST_PATH, folder)
-        for i in range(max_l):
-            filename = path.join(path_, f"test{i:02d}", f"test{i:02d}.json")
-=======
     total = 7
     for j_, folder in enumerate(["quad_csa_cross1", "quad_csa_cross2"]):
         path_ = path.join(RNMSIM_TEST_PATH, folder)
@@ -427,7 +324,6 @@
             filename = path.join(
                 path_, f"test{i:02d}", f"test{i:02d}.json"  # noqa: E231
             )
->>>>>>> 0787ca5d
 
             res = []
             # euler angle all zero
@@ -436,19 +332,8 @@
             )
             res.append([data_mrsimulator, data_source])
 
-<<<<<<< HEAD
-            compile_plots(
-                dim,
-                res,
-                info,
-                title=f"Quad-CSA 2nd Order Cross-Term{i}/{max_l}",
-                report=report,
-                label="rmnsim",
-            )
-=======
             title = f"Quad-CSA 2nd Order Cross-Term-{j_} ({i + 1} / {total})"
             compile_plots(dim, res, info, title=title, report=report, label="rmnsim")
->>>>>>> 0787ca5d
 
             message = f"{error_message} test0{i}.json"
             check_all_close(res, message, rel_limit=8e-2)
@@ -465,15 +350,9 @@
         "failed to compare shielding lineshape with brute force simulation from file"
     )
     path_ = path.join(PYTHON_BRUTE_TEST_PATH, "shielding")
-<<<<<<< HEAD
-    max_l = 5
-    for i in range(max_l):
-        filename = path.join(path_, f"test{i:02d}", f"test{i:02d}.json")
-=======
     total = 5
     for i in range(total):
         filename = path.join(path_, f"test{i:02d}", f"test{i:02d}.json")  # noqa: E231
->>>>>>> 0787ca5d
 
         res = []
         # euler angle all zero
@@ -486,19 +365,8 @@
         )
         res.append([data_mrsimulator, data_source])
 
-<<<<<<< HEAD
-        compile_plots(
-            dim,
-            res,
-            info,
-            title=f"Shielding Static Lineshape (Brute Force) {i}/{max_l}",
-            report=report,
-            label="Brute",
-        )
-=======
         title = f"Shielding Static Lineshape (Brute Force) ({i + 1} / {total})"
         compile_plots(dim, res, info, title=title, report=report, label="Brute")
->>>>>>> 0787ca5d
 
         message = f"{error_message} test0{i}.json"
         check_all_close(res, message, rel_limit=1e-3)
@@ -514,15 +382,9 @@
         "failed to compare quadrupolar lineshape with brute force simulation from file"
     )
     path_ = path.join(PYTHON_BRUTE_TEST_PATH, "quad")
-<<<<<<< HEAD
-    max_l = 19
-    for i in range(max_l):
-        filename = path.join(path_, f"test{i:02d}", f"test{i:02d}.json")
-=======
     total = 19
     for i in range(total):
         filename = path.join(path_, f"test{i:02d}", f"test{i:02d}.json")  # noqa: E231
->>>>>>> 0787ca5d
 
         res = []
         data_mrsimulator, data_source, info, dim = c_setup(filename=filename)
@@ -534,19 +396,8 @@
         )
         res.append([data_mrsimulator, data_source])
 
-<<<<<<< HEAD
-        compile_plots(
-            dim,
-            res,
-            info,
-            title=f"Quad Lineshape Self-Test {i}/{max_l}",
-            report=report,
-            label="self",
-        )
-=======
         title = f"Quad Lineshape Self-Test ({i + 1} / {total})"
         compile_plots(dim, res, info, title=title, report=report, label="self")
->>>>>>> 0787ca5d
 
         message = f"{error_message} test0{i:02d}.json"  # noqa: E231
         check_all_close(res, message, rel_limit=1e-3)