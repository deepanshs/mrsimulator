--- conflicted
+++ resolved
@@ -420,11 +420,7 @@
     setup_requires=["numpy>=1.17"],
     install_requires=[
         "numpy>=1.17",
-<<<<<<< HEAD
-        "csdmpy>=0.3.4",
-=======
         "csdmpy>=0.4",
->>>>>>> 6bd5ae64
         "pydantic>=1.0",
         "monty>=2.0.4",
         "typing-extensions>=3.7",
